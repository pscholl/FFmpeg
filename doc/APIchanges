--- conflicted
+++ resolved
@@ -15,7 +15,9 @@
 
 API changes, most recent first:
 
-<<<<<<< HEAD
+2017-xx-xx - xxxxxxx - lavc 58.3.100 - avcodec.h
+  Add avcodec_get_hw_frames_parameters().
+
 -------- 8< --------- FFmpeg 3.4 was cut here -------- 8< ---------
 
 2017-09-28 - b6cf66ae1c - lavc 57.106.104 - avcodec.h
@@ -35,12 +37,6 @@
   counted frames.
 
 2017-09-21 - 6f15f1cdc8 - lavu 55.76.100 / 56.6.0 - pixdesc.h
-=======
-2017-xx-xx - xxxxxxx - lavc 58.5.0 - avcodec.h
-  Add avcodec_get_hw_frames_parameters().
-
-2017-xx-xx - xxxxxxx - lavu 56.6.0 - pixdesc.h
->>>>>>> b46a77f1
   Add av_color_range_from_name(), av_color_primaries_from_name(),
   av_color_transfer_from_name(), av_color_space_from_name(), and
   av_chroma_location_from_name().
