#! /bin/sh

export LC_ALL=C

base=$(dirname $0)
. "${base}/md5.sh"

base64=tests/base64

test="${1#fate-}"
samples=$2
target_exec=$3
target_path=$4
command=$5
cmp=${6:-diff}
ref=${7:-"${base}/ref/fate/${test}"}
fuzz=$8
threads=${9:-1}
thread_type=${10:-frame+slice}
<<<<<<< HEAD
tool=${11}
=======
cpuflags=${11:-all}
>>>>>>> b5161908

outdir="tests/data/fate"
outfile="${outdir}/${test}"
errfile="${outdir}/${test}.err"
cmpfile="${outdir}/${test}.diff"
repfile="${outdir}/${test}.rep"

do_tiny_psnr(){
    psnr=$(tests/tiny_psnr "$1" "$2" 2 0 0)
    val=$(expr "$psnr" : ".*$3: *\([0-9.]*\)")
    size1=$(expr "$psnr" : '.*bytes: *\([0-9]*\)')
    size2=$(expr "$psnr" : '.*bytes:[ 0-9]*/ *\([0-9]*\)')
    res=$(echo "if ($val $4 $5) 1" | bc)
    if [ "$res" != 1 ] || [ $size1 != $size2 ]; then
        echo "$psnr"
        return 1
    fi
}

oneoff(){
    do_tiny_psnr "$1" "$2" MAXDIFF '<=' ${fuzz:-1}
}

stddev(){
    do_tiny_psnr "$1" "$2" stddev  '<=' ${fuzz:-1}
}

run(){
    test "${V:-0}" -gt 0 && echo "$target_exec" $target_path/"$@" >&3
    $target_exec $target_path/"$@"
}

avconv(){
<<<<<<< HEAD
    run $tool -nostats -threads $threads -thread_type $thread_type "$@"
=======
    run avconv -nostats -threads $threads -thread_type $thread_type -cpuflags $cpuflags "$@"
>>>>>>> b5161908
}

framecrc(){
    avconv "$@" -f framecrc -
}

framemd5(){
    avconv "$@" -f framemd5 -
}

crc(){
    avconv "$@" -f crc -
}

md5(){
    avconv "$@" md5:
}

pcm(){
    avconv "$@" -vn -f s16le -
}

regtest(){
    t="${test#$2-}"
    ref=${base}/ref/$2/$t
<<<<<<< HEAD
    ${base}/${1}-regression.sh $t $2 $3 "$target_exec" "$target_path" "$threads" "$thread_type" "$tool" "$samples"
=======
    ${base}/${1}-regression.sh $t $2 $3 "$target_exec" "$target_path" "$threads" "$thread_type" "$cpuflags"
>>>>>>> b5161908
}

codectest(){
    regtest codec $1 tests/$1
}

lavffatetest(){
    regtest lavf lavf-fate tests/vsynth1
}

lavftest(){
    regtest lavf lavf tests/vsynth1
}

lavfitest(){
    cleanfiles="tests/data/lavfi/${test#lavfi-}.nut"
    regtest lavfi lavfi tests/vsynth1
}

seektest(){
    t="${test#seek-}"
    ref=${base}/ref/seek/$t
    case $t in
        image_*) file="tests/data/images/${t#image_}/%02d.${t#image_}" ;;
        *)       file=$(echo $t | tr _ '?')
                 for d in acodec vsynth2 lavf; do
                     test -f tests/data/$d/$file && break
                 done
                 file=$(echo tests/data/$d/$file)
                 ;;
    esac
    run libavformat/seek-test $target_path/$file
}

mkdir -p "$outdir"

exec 3>&2
$command > "$outfile" 2>$errfile
err=$?

if [ $err -gt 128 ]; then
    sig=$(kill -l $err 2>/dev/null)
    test "${sig}" = "${sig%[!A-Za-z]*}" || unset sig
fi

if test -e "$ref"; then
    case $cmp in
        diff)   diff -u -w "$ref" "$outfile"            >$cmpfile ;;
        oneoff) oneoff     "$ref" "$outfile" "$fuzz"    >$cmpfile ;;
        stddev) stddev     "$ref" "$outfile" "$fuzz"    >$cmpfile ;;
        null)   cat               "$outfile"            >$cmpfile ;;
    esac
    cmperr=$?
    test $err = 0 && err=$cmperr
    test $err = 0 || cat $cmpfile
else
    echo "reference file '$ref' not found"
    err=1
fi

echo "${test}:${sig:-$err}:$($base64 <$cmpfile):$($base64 <$errfile)" >$repfile

if test $err = 0; then
    rm -f $outfile $errfile $cmpfile $cleanfiles
else
    echo "Test $test failed. Look at $errfile for details."
fi
exit $err<|MERGE_RESOLUTION|>--- conflicted
+++ resolved
@@ -17,11 +17,7 @@
 fuzz=$8
 threads=${9:-1}
 thread_type=${10:-frame+slice}
-<<<<<<< HEAD
-tool=${11}
-=======
 cpuflags=${11:-all}
->>>>>>> b5161908
 
 outdir="tests/data/fate"
 outfile="${outdir}/${test}"
@@ -55,11 +51,7 @@
 }
 
 avconv(){
-<<<<<<< HEAD
-    run $tool -nostats -threads $threads -thread_type $thread_type "$@"
-=======
-    run avconv -nostats -threads $threads -thread_type $thread_type -cpuflags $cpuflags "$@"
->>>>>>> b5161908
+    run ffmpeg -nostats -threads $threads -thread_type $thread_type -cpuflags $cpuflags "$@"
 }
 
 framecrc(){
@@ -85,11 +77,7 @@
 regtest(){
     t="${test#$2-}"
     ref=${base}/ref/$2/$t
-<<<<<<< HEAD
-    ${base}/${1}-regression.sh $t $2 $3 "$target_exec" "$target_path" "$threads" "$thread_type" "$tool" "$samples"
-=======
-    ${base}/${1}-regression.sh $t $2 $3 "$target_exec" "$target_path" "$threads" "$thread_type" "$cpuflags"
->>>>>>> b5161908
+    ${base}/${1}-regression.sh $t $2 $3 "$target_exec" "$target_path" "$threads" "$thread_type" "$cpuflags" "$samples"
 }
 
 codectest(){
