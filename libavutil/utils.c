--- conflicted
+++ resolved
@@ -37,10 +37,7 @@
 const char *avutil_license(void)
 {
 #define LICENSE_PREFIX "libavutil license: "
-<<<<<<< HEAD
     return LICENSE_PREFIX FFMPEG_LICENSE + sizeof(LICENSE_PREFIX) - 1;
-=======
-    return LICENSE_PREFIX LIBAV_LICENSE + sizeof(LICENSE_PREFIX) - 1;
 }
 
 char av_get_picture_type_char(enum AVPictureType pict_type)
@@ -55,5 +52,4 @@
     case AV_PICTURE_TYPE_BI: return 'b';
     default:                 return '?';
     }
->>>>>>> 79ee8977
 }