/*
 * log functions
 * Copyright (c) 2003 Michel Bardiaux
 *
 * This file is part of FFmpeg.
 *
 * FFmpeg is free software; you can redistribute it and/or
 * modify it under the terms of the GNU Lesser General Public
 * License as published by the Free Software Foundation; either
 * version 2.1 of the License, or (at your option) any later version.
 *
 * FFmpeg is distributed in the hope that it will be useful,
 * but WITHOUT ANY WARRANTY; without even the implied warranty of
 * MERCHANTABILITY or FITNESS FOR A PARTICULAR PURPOSE.  See the GNU
 * Lesser General Public License for more details.
 *
 * You should have received a copy of the GNU Lesser General Public
 * License along with FFmpeg; if not, write to the Free Software
 * Foundation, Inc., 51 Franklin Street, Fifth Floor, Boston, MA 02110-1301 USA
 */

/**
 * @file
 * logging functions
 */

#include "config.h"

#if HAVE_UNISTD_H
#include <unistd.h>
#endif
#if HAVE_IO_H
#include <io.h>
#endif
#include <stdarg.h>
#include <stdlib.h>
#include "avutil.h"
#include "common.h"
#include "internal.h"
#include "log.h"

#define LINE_SZ 1024

static int av_log_level = AV_LOG_INFO;
static int flags;

#if HAVE_SETCONSOLETEXTATTRIBUTE
#include <windows.h>
static const uint8_t color[16 + AV_CLASS_CATEGORY_NB] = {
    [AV_LOG_PANIC  /8] = 12,
    [AV_LOG_FATAL  /8] = 12,
    [AV_LOG_ERROR  /8] = 12,
    [AV_LOG_WARNING/8] = 14,
    [AV_LOG_INFO   /8] =  7,
    [AV_LOG_VERBOSE/8] = 10,
    [AV_LOG_DEBUG  /8] = 10,
    [16+AV_CLASS_CATEGORY_NA              ] =  7,
    [16+AV_CLASS_CATEGORY_INPUT           ] = 13,
    [16+AV_CLASS_CATEGORY_OUTPUT          ] =  5,
    [16+AV_CLASS_CATEGORY_MUXER           ] = 13,
    [16+AV_CLASS_CATEGORY_DEMUXER         ] =  5,
    [16+AV_CLASS_CATEGORY_ENCODER         ] = 11,
    [16+AV_CLASS_CATEGORY_DECODER         ] =  3,
    [16+AV_CLASS_CATEGORY_FILTER          ] = 10,
    [16+AV_CLASS_CATEGORY_BITSTREAM_FILTER] =  9,
    [16+AV_CLASS_CATEGORY_SWSCALER        ] =  7,
    [16+AV_CLASS_CATEGORY_SWRESAMPLER     ] =  7,
};

static int16_t background, attr_orig;
static HANDLE con;
#define set_color(x)  SetConsoleTextAttribute(con, background | color[x])
#define set_256color set_color
#define reset_color() SetConsoleTextAttribute(con, attr_orig)
#else

static const uint32_t color[16 + AV_CLASS_CATEGORY_NB] = {
    [AV_LOG_PANIC  /8] =  52 << 16 | 196 << 8 | 0x41,
    [AV_LOG_FATAL  /8] = 208 <<  8 | 0x41,
    [AV_LOG_ERROR  /8] = 196 <<  8 | 0x11,
    [AV_LOG_WARNING/8] = 226 <<  8 | 0x03,
    [AV_LOG_INFO   /8] = 253 <<  8 | 0x09,
    [AV_LOG_VERBOSE/8] =  40 <<  8 | 0x02,
    [AV_LOG_DEBUG  /8] =  34 <<  8 | 0x02,
    [16+AV_CLASS_CATEGORY_NA              ] = 250 << 8 | 0x09,
    [16+AV_CLASS_CATEGORY_INPUT           ] = 219 << 8 | 0x15,
    [16+AV_CLASS_CATEGORY_OUTPUT          ] = 201 << 8 | 0x05,
    [16+AV_CLASS_CATEGORY_MUXER           ] = 213 << 8 | 0x15,
    [16+AV_CLASS_CATEGORY_DEMUXER         ] = 207 << 8 | 0x05,
    [16+AV_CLASS_CATEGORY_ENCODER         ] =  51 << 8 | 0x16,
    [16+AV_CLASS_CATEGORY_DECODER         ] =  39 << 8 | 0x06,
    [16+AV_CLASS_CATEGORY_FILTER          ] = 155 << 8 | 0x12,
    [16+AV_CLASS_CATEGORY_BITSTREAM_FILTER] = 192 << 8 | 0x14,
    [16+AV_CLASS_CATEGORY_SWSCALER        ] = 153 << 8 | 0x14,
    [16+AV_CLASS_CATEGORY_SWRESAMPLER     ] = 147 << 8 | 0x14,
};

#define set_color(x)  fprintf(stderr, "\033[%d;3%dm", (color[x] >> 4) & 15, color[x] & 15)
#define set_256color(x) fprintf(stderr, "\033[48;5;%dm\033[38;5;%dm", (color[x] >> 16) & 0xff, (color[x] >> 8) & 0xff)
#define reset_color() fprintf(stderr, "\033[0m")
#endif
static int use_color = -1;

static void colored_fputs(int level, const char *str)
{
    if (use_color < 0) {
#if HAVE_SETCONSOLETEXTATTRIBUTE
        CONSOLE_SCREEN_BUFFER_INFO con_info;
        con = GetStdHandle(STD_ERROR_HANDLE);
        use_color = (con != INVALID_HANDLE_VALUE) && !getenv("NO_COLOR") &&
                    !getenv("AV_LOG_FORCE_NOCOLOR");
        if (use_color) {
            GetConsoleScreenBufferInfo(con, &con_info);
            attr_orig  = con_info.wAttributes;
            background = attr_orig & 0xF0;
        }
#elif HAVE_ISATTY
        use_color = !getenv("NO_COLOR") && !getenv("AV_LOG_FORCE_NOCOLOR") &&
                    (getenv("TERM") && isatty(2) ||
                     getenv("AV_LOG_FORCE_COLOR"));
        if (getenv("AV_LOG_FORCE_256COLOR"))
            use_color *= 256;
#else
        use_color = getenv("AV_LOG_FORCE_COLOR") && !getenv("NO_COLOR") &&
                   !getenv("AV_LOG_FORCE_NOCOLOR");
#endif
    }

    if (use_color == 1) {
        set_color(level);
    } else if (use_color == 256)
        set_256color(level);
    fputs(str, stderr);
    if (use_color) {
        reset_color();
    }
}

const char *av_default_item_name(void *ptr)
{
    return (*(AVClass **) ptr)->class_name;
}

AVClassCategory av_default_get_category(void *ptr)
{
    return (*(AVClass **) ptr)->category;
}

static void sanitize(uint8_t *line){
    while(*line){
        if(*line < 0x08 || (*line > 0x0D && *line < 0x20))
            *line='?';
        line++;
    }
}

static int get_category(void *ptr){
    AVClass *avc = *(AVClass **) ptr;
    if(    !avc
        || (avc->version&0xFF)<100
        ||  avc->version < (51 << 16 | 59 << 8)
        ||  avc->category >= AV_CLASS_CATEGORY_NB) return AV_CLASS_CATEGORY_NA + 16;

    if(avc->get_category)
        return avc->get_category(ptr) + 16;

    return avc->category + 16;
}

static void format_line(void *ptr, int level, const char *fmt, va_list vl,
                        char part[3][LINE_SZ], int part_size, int *print_prefix, int type[2])
{
    AVClass* avc = ptr ? *(AVClass **) ptr : NULL;
    part[0][0] = part[1][0] = part[2][0] = 0;
    if(type) type[0] = type[1] = AV_CLASS_CATEGORY_NA + 16;
    if (*print_prefix && avc) {
        if (avc->parent_log_context_offset) {
            AVClass** parent = *(AVClass ***) (((uint8_t *) ptr) +
                                   avc->parent_log_context_offset);
            if (parent && *parent) {
                snprintf(part[0], part_size, "[%s @ %p] ",
                         (*parent)->item_name(parent), parent);
                if(type) type[0] = get_category(parent);
            }
        }
        snprintf(part[1], part_size, "[%s @ %p] ",
                 avc->item_name(ptr), ptr);
        if(type) type[1] = get_category(ptr);
    }

    vsnprintf(part[2], part_size, fmt, vl);

    if(*part[0] || *part[1] || *part[2])
        *print_prefix = strlen(part[2]) && part[2][strlen(part[2]) - 1] == '\n';
}

void av_log_format_line(void *ptr, int level, const char *fmt, va_list vl,
                        char *line, int line_size, int *print_prefix)
{
    char part[3][LINE_SZ];
    format_line(ptr, level, fmt, vl, part, sizeof(part[0]), print_prefix, NULL);
    snprintf(line, line_size, "%s%s%s", part[0], part[1], part[2]);
}

void av_log_default_callback(void* ptr, int level, const char* fmt, va_list vl)
{
    static int print_prefix = 1;
    static int count;
    static char prev[LINE_SZ];
    char part[3][LINE_SZ];
    char line[LINE_SZ];
    static int is_atty;
    int type[2];

    if (level > av_log_level)
        return;
    format_line(ptr, level, fmt, vl, part, sizeof(part[0]), &print_prefix, type);
    snprintf(line, sizeof(line), "%s%s%s", part[0], part[1], part[2]);

#if HAVE_ISATTY
    if (!is_atty)
        is_atty = isatty(2) ? 1 : -1;
#endif

    if (print_prefix && (flags & AV_LOG_SKIP_REPEATED) && !strcmp(line, prev) && *line){
        count++;
        if (is_atty == 1)
            fprintf(stderr, "    Last message repeated %d times\r", count);
        return;
    }
    if (count > 0) {
        fprintf(stderr, "    Last message repeated %d times\n", count);
        count = 0;
    }
    strcpy(prev, line);
    sanitize(part[0]);
    colored_fputs(type[0], part[0]);
    sanitize(part[1]);
    colored_fputs(type[1], part[1]);
    sanitize(part[2]);
    colored_fputs(av_clip(level >> 3, 0, 6), part[2]);
}

static void (*av_log_callback)(void*, int, const char*, va_list) =
    av_log_default_callback;

void av_log(void* avcl, int level, const char *fmt, ...)
{
    AVClass* avc = avcl ? *(AVClass **) avcl : NULL;
    va_list vl;
    va_start(vl, fmt);
    if (avc && avc->version >= (50 << 16 | 15 << 8 | 2) &&
        avc->log_level_offset_offset && level >= AV_LOG_FATAL)
        level += *(int *) (((uint8_t *) avcl) + avc->log_level_offset_offset);
    av_vlog(avcl, level, fmt, vl);
    va_end(vl);
}

void av_vlog(void* avcl, int level, const char *fmt, va_list vl)
{
    if(av_log_callback)
        av_log_callback(avcl, level, fmt, vl);
}

int av_log_get_level(void)
{
    return av_log_level;
}

void av_log_set_level(int level)
{
    av_log_level = level;
}

void av_log_set_flags(int arg)
{
    flags = arg;
}

void av_log_set_callback(void (*callback)(void*, int, const char*, va_list))
{
    av_log_callback = callback;
}

<<<<<<< HEAD
static void missing_feature_sample(int sample, void *avc, const char *msg, va_list argument_list)
=======
static void missing_feature_sample(int sample, void *avc, const char *msg,
                                   va_list argument_list)
>>>>>>> 0420c810
{
    av_vlog(avc, AV_LOG_WARNING, msg, argument_list);
    av_log(avc, AV_LOG_WARNING, " is not implemented. Update your FFmpeg "
           "version to the newest one from Git. If the problem still "
           "occurs, it means that your file has a feature which has not "
           "been implemented.\n");
    if (sample)
        av_log(avc, AV_LOG_WARNING, "If you want to help, upload a sample "
<<<<<<< HEAD
               "of this file to ftp://upload.ffmpeg.org/MPlayer/incoming/ "
               "and contact the ffmpeg-devel mailing list.\n");
=======
               "of this file to ftp://upload.libav.org/incoming/ "
               "and contact the libav-devel mailing list.\n");
>>>>>>> 0420c810
}

void avpriv_request_sample(void *avc, const char *msg, ...)
{
    va_list argument_list;

    va_start(argument_list, msg);
    missing_feature_sample(1, avc, msg, argument_list);
    va_end(argument_list);
}

void avpriv_report_missing_feature(void *avc, const char *msg, ...)
{
    va_list argument_list;

    va_start(argument_list, msg);
    missing_feature_sample(0, avc, msg, argument_list);
    va_end(argument_list);
}<|MERGE_RESOLUTION|>--- conflicted
+++ resolved
@@ -282,12 +282,8 @@
     av_log_callback = callback;
 }
 
-<<<<<<< HEAD
-static void missing_feature_sample(int sample, void *avc, const char *msg, va_list argument_list)
-=======
 static void missing_feature_sample(int sample, void *avc, const char *msg,
                                    va_list argument_list)
->>>>>>> 0420c810
 {
     av_vlog(avc, AV_LOG_WARNING, msg, argument_list);
     av_log(avc, AV_LOG_WARNING, " is not implemented. Update your FFmpeg "
@@ -296,13 +292,8 @@
            "been implemented.\n");
     if (sample)
         av_log(avc, AV_LOG_WARNING, "If you want to help, upload a sample "
-<<<<<<< HEAD
                "of this file to ftp://upload.ffmpeg.org/MPlayer/incoming/ "
                "and contact the ffmpeg-devel mailing list.\n");
-=======
-               "of this file to ftp://upload.libav.org/incoming/ "
-               "and contact the libav-devel mailing list.\n");
->>>>>>> 0420c810
 }
 
 void avpriv_request_sample(void *avc, const char *msg, ...)
