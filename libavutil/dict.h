--- conflicted
+++ resolved
@@ -18,18 +18,14 @@
  */
 
 /**
-<<<<<<< HEAD
- * @file Public dictionary API.
+ * @file
+ * Public dictionary API.
  * @deprecated
  *  AVDictionary is provided for compatibility with libav. It is both in
  *  implementation as well as API inefficient. It does not scale and is
  *  extremely slow with large dictionaries.
  *  It is recommended that new code uses our tree container from tree.c/h
  *  where applicable, which uses AVL trees to achieve O(log n) performance.
-=======
- * @file
- * Public dictionary API.
->>>>>>> 23ce6e72
  */
 
 #ifndef AVUTIL_DICT_H
