--- conflicted
+++ resolved
@@ -696,19 +696,15 @@
 
 
 static int mkv_write_stereo_mode(AVFormatContext *s, AVIOContext *pb,
-                                 AVStream *st, int mode)
+                                 AVStream *st, int mode, int *h_width, int *h_height)
 {
     int i;
-<<<<<<< HEAD
     int ret = 0;
-=======
-    int display_width, display_height;
-    int h_width = 1, h_height = 1;
-    AVCodecContext *codec = st->codec;
->>>>>>> bae05e53
     AVDictionaryEntry *tag;
     MatroskaVideoStereoModeType format = MATROSKA_VIDEO_STEREOMODE_TYPE_NB;
 
+    *h_width = 1;
+    *h_height = 1;
     // convert metadata into proper side data and add it to the stream
     if ((tag = av_dict_get(st->metadata, "stereo_mode", NULL, 0)) ||
         (tag = av_dict_get( s->metadata, "stereo_mode", NULL, 0))) {
@@ -742,13 +738,13 @@
                 format = (stereo->flags & AV_STEREO3D_FLAG_INVERT)
                     ? MATROSKA_VIDEO_STEREOMODE_TYPE_RIGHT_LEFT
                     : MATROSKA_VIDEO_STEREOMODE_TYPE_LEFT_RIGHT;
-                h_width = 2;
+                *h_width = 2;
                 break;
             case AV_STEREO3D_TOPBOTTOM:
                 format = MATROSKA_VIDEO_STEREOMODE_TYPE_TOP_BOTTOM;
                 if (stereo->flags & AV_STEREO3D_FLAG_INVERT)
                     format--;
-                h_height = 2;
+                *h_height = 2;
                 break;
             case AV_STEREO3D_CHECKERBOARD:
                 format = MATROSKA_VIDEO_STEREOMODE_TYPE_CHECKERBOARD_LR;
@@ -759,13 +755,13 @@
                 format = MATROSKA_VIDEO_STEREOMODE_TYPE_ROW_INTERLEAVED_LR;
                 if (stereo->flags & AV_STEREO3D_FLAG_INVERT)
                     format--;
-                h_height = 2;
+                *h_height = 2;
                 break;
             case AV_STEREO3D_COLUMNS:
                 format = MATROSKA_VIDEO_STEREOMODE_TYPE_COL_INTERLEAVED_LR;
                 if (stereo->flags & AV_STEREO3D_FLAG_INVERT)
                     format--;
-                h_width = 2;
+                *h_width = 2;
                 break;
             case AV_STEREO3D_FRAMESEQUENCE:
                 format = MATROSKA_VIDEO_STEREOMODE_TYPE_BOTH_EYES_BLOCK_LR;
@@ -773,57 +769,28 @@
                     format++;
                 break;
             }
-            ret = stereo->type;
-
             break;
         }
     }
 
-<<<<<<< HEAD
     if (format == MATROSKA_VIDEO_STEREOMODE_TYPE_NB)
         return ret;
 
+    // if webm, do not write unsupported modes
     if ((mode == MODE_WEBM &&
         format > MATROSKA_VIDEO_STEREOMODE_TYPE_TOP_BOTTOM &&
         format != MATROSKA_VIDEO_STEREOMODE_TYPE_RIGHT_LEFT)
         || format >= MATROSKA_VIDEO_STEREOMODE_TYPE_NB) {
         av_log(s, AV_LOG_ERROR,
                "The specified stereo mode is not valid.\n");
-=======
-    // if webm, do not write unsupported modes
-    if (mode == MODE_WEBM &&
-        (format > MATROSKA_VIDEO_STEREOMODE_TYPE_TOP_BOTTOM &&
-         format != MATROSKA_VIDEO_STEREOMODE_TYPE_RIGHT_LEFT))
->>>>>>> bae05e53
         format = MATROSKA_VIDEO_STEREOMODE_TYPE_NB;
         return AVERROR(EINVAL);
     }
 
-<<<<<<< HEAD
+    // write StereoMode if format is valid
     put_ebml_uint(pb, MATROSKA_ID_VIDEOSTEREOMODE, format);
 
     return ret;
-=======
-    // write StereoMode if format is valid
-    if (format < MATROSKA_VIDEO_STEREOMODE_TYPE_NB)
-        put_ebml_uint(pb, MATROSKA_ID_VIDEOSTEREOMODE, format);
-
-    // write DisplayWidth and DisplayHeight, they contain the size of
-    // a single source view and/or the display aspect ratio
-    display_width  = codec->width  / h_width;
-    display_height = codec->height / h_height;
-    if (st->sample_aspect_ratio.num) {
-        display_width *= av_q2d(st->sample_aspect_ratio);
-        put_ebml_uint(pb, MATROSKA_ID_VIDEODISPLAYUNIT, 3); // DAR
-    }
-    if (st->sample_aspect_ratio.num ||
-        format < MATROSKA_VIDEO_STEREOMODE_TYPE_NB) {
-        put_ebml_uint(pb, MATROSKA_ID_VIDEODISPLAYWIDTH,  display_width);
-        put_ebml_uint(pb, MATROSKA_ID_VIDEODISPLAYHEIGHT, display_height);
-    }
-
-    return 0;
->>>>>>> bae05e53
 }
 
 static int mkv_write_track(AVFormatContext *s, MatroskaMuxContext *mkv,
@@ -966,21 +933,11 @@
 
         // check both side data and metadata for stereo information,
         // write the result to the bitstream if any is found
-        ret = mkv_write_stereo_mode(s, pb, st, mkv->mode);
+        ret = mkv_write_stereo_mode(s, pb, st, mkv->mode,
+                                    &display_width_div,
+                                    &display_height_div);
         if (ret < 0)
             return ret;
-
-<<<<<<< HEAD
-        switch (ret) {
-        case AV_STEREO3D_SIDEBYSIDE:
-        case AV_STEREO3D_COLUMNS:
-            display_width_div = 2;
-            break;
-        case AV_STEREO3D_TOPBOTTOM:
-        case AV_STEREO3D_LINES:
-            display_height_div = 2;
-            break;
-        }
 
         if (((tag = av_dict_get(st->metadata, "alpha_mode", NULL, 0)) && atoi(tag->value)) ||
             ((tag = av_dict_get( s->metadata, "alpha_mode", NULL, 0)) && atoi(tag->value)) ||
@@ -988,6 +945,8 @@
             put_ebml_uint(pb, MATROSKA_ID_VIDEOALPHAMODE, 1);
         }
 
+        // write DisplayWidth and DisplayHeight, they contain the size of
+        // a single source view and/or the display aspect ratio
         if (st->sample_aspect_ratio.num) {
             int64_t d_width = av_rescale(codec->width, st->sample_aspect_ratio.num, st->sample_aspect_ratio.den);
             if (d_width > INT_MAX) {
@@ -1005,8 +964,7 @@
             uint32_t color_space = av_le2ne32(codec->codec_tag);
             put_ebml_binary(pb, MATROSKA_ID_VIDEOCOLORSPACE, &color_space, sizeof(color_space));
         }
-=======
->>>>>>> bae05e53
+
         end_ebml_master(pb, subinfo);
         break;
 
