--- conflicted
+++ resolved
@@ -4455,9 +4455,6 @@
         gcc|llvm_gcc|clang)
             add_cppflags --sysroot="$sysroot"
             add_ldflags --sysroot="$sysroot"
-# On Darwin --sysroot may be ignored, -isysroot always affects headers and linking
-            add_cppflags -isysroot "$sysroot"
-            add_ldflags -isysroot "$sysroot"
         ;;
         tms470)
             add_cppflags -I"$sysinclude"
@@ -5012,15 +5009,12 @@
             { check_cflags -mdynamic-no-pic && add_asflags -mdynamic-no-pic; }
         check_header dispatch/dispatch.h &&
             add_cppflags '-I\$(SRC_PATH)/compat/dispatch_semaphore'
-<<<<<<< HEAD
-        version_script='-exported_symbols_list'
-        VERSION_SCRIPT_POSTPROCESS_CMD='tr " " "\n" | sed -n /global:/,/local:/p | grep ";" | tr ";" "\n" | sed -E "s/(.+)/_\1/g" | sed -E "s/(.+[^*])$$$$/\1*/"'
-=======
         if test -n "$sysroot"; then
             is_in -isysroot $cc $CPPFLAGS $CFLAGS || check_cppflags -isysroot $sysroot
             is_in -isysroot $ld $LDFLAGS          || check_ldflags  -isysroot $sysroot
         fi
->>>>>>> 333a34da
+        version_script='-exported_symbols_list'
+        VERSION_SCRIPT_POSTPROCESS_CMD='tr " " "\n" | sed -n /global:/,/local:/p | grep ";" | tr ";" "\n" | sed -E "s/(.+)/_\1/g" | sed -E "s/(.+[^*])$$$$/\1*/"'
         ;;
     msys*)
         die "Native MSYS builds are discouraged, please use the MINGW environment."
