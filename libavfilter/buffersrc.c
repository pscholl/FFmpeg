--- conflicted
+++ resolved
@@ -188,7 +188,6 @@
     return 0;
 }
 
-<<<<<<< HEAD
 int av_buffersrc_buffer(AVFilterContext *s, AVFilterBufferRef *buf)
 {
     return av_buffersrc_add_ref(s, buf, AV_BUFFERSRC_FLAG_NO_COPY);
@@ -214,10 +213,7 @@
 
 AVFILTER_DEFINE_CLASS(buffer);
 
-static av_cold int init_video(AVFilterContext *ctx, const char *args, void *opaque)
-=======
 static av_cold int init_video(AVFilterContext *ctx, const char *args)
->>>>>>> a5e8c41c
 {
     BufferSourceContext *c = ctx->priv;
     char pix_fmt_str[128], sws_param[256] = "", *colon, *equal;
