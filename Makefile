--- conflicted
+++ resolved
@@ -155,9 +155,6 @@
 include $(SRC_PATH)/doc/Makefile
 include $(SRC_PATH)/tests/Makefile
 
-<<<<<<< HEAD
-.PHONY: all alltools *clean check config examples install*
-=======
 $(sort $(OBJDIRS)):
 	$(Q)mkdir -p $@
 
@@ -170,5 +167,4 @@
 .SUFFIXES:
 
 .PHONY: all all-yes alltools *clean check config examples install*
->>>>>>> 812f2376
 .PHONY: testprogs uninstall*