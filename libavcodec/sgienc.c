/*
 * SGI image encoder
 * Todd Kirby <doubleshot@pacbell.net>
 *
 * This file is part of FFmpeg.
 *
 * FFmpeg is free software; you can redistribute it and/or
 * modify it under the terms of the GNU Lesser General Public
 * License as published by the Free Software Foundation; either
 * version 2.1 of the License, or (at your option) any later version.
 *
 * FFmpeg is distributed in the hope that it will be useful,
 * but WITHOUT ANY WARRANTY; without even the implied warranty of
 * MERCHANTABILITY or FITNESS FOR A PARTICULAR PURPOSE.  See the GNU
 * Lesser General Public License for more details.
 *
 * You should have received a copy of the GNU Lesser General Public
 * License along with FFmpeg; if not, write to the Free Software
 * Foundation, Inc., 51 Franklin Street, Fifth Floor, Boston, MA 02110-1301 USA
 */

#include "avcodec.h"
#include "bytestream.h"
#include "internal.h"
#include "sgi.h"
#include "rle.h"

#define SGI_SINGLE_CHAN 2
#define SGI_MULTI_CHAN 3

typedef struct SgiContext {
    AVFrame picture;
} SgiContext;

static av_cold int encode_init(AVCodecContext *avctx)
{
    SgiContext *s = avctx->priv_data;

    avcodec_get_frame_defaults(&s->picture);
    avctx->coded_frame = &s->picture;

    return 0;
}

static int encode_frame(AVCodecContext *avctx, AVPacket *pkt,
                        const AVFrame *frame, int *got_packet)
{
    SgiContext *s = avctx->priv_data;
    AVFrame * const p = &s->picture;
    uint8_t *offsettab, *lengthtab, *in_buf, *encode_buf, *buf;
    int x, y, z, length, tablesize, ret;
    unsigned int width, height, depth, dimension, bytes_per_channel, pixmax, put_be;
    unsigned char *end_buf;

    *p = *frame;
    p->pict_type = AV_PICTURE_TYPE_I;
    p->key_frame = 1;

    width  = avctx->width;
    height = avctx->height;
    bytes_per_channel = 1;
    pixmax = 0xFF;
    put_be = HAVE_BIGENDIAN;

    switch (avctx->pix_fmt) {
    case PIX_FMT_GRAY8:
        dimension = SGI_SINGLE_CHAN;
        depth     = SGI_GRAYSCALE;
        break;
    case PIX_FMT_RGB24:
        dimension = SGI_MULTI_CHAN;
        depth     = SGI_RGB;
        break;
    case PIX_FMT_RGBA:
        dimension = SGI_MULTI_CHAN;
        depth     = SGI_RGBA;
        break;
    case PIX_FMT_GRAY16LE:
        put_be = !HAVE_BIGENDIAN;
    case PIX_FMT_GRAY16BE:
        avctx->coder_type = FF_CODER_TYPE_RAW;
        bytes_per_channel = 2;
        pixmax = 0xFFFF;
        dimension = SGI_SINGLE_CHAN;
        depth     = SGI_GRAYSCALE;
        break;
    case PIX_FMT_RGB48LE:
        put_be = !HAVE_BIGENDIAN;
    case PIX_FMT_RGB48BE:
        avctx->coder_type = FF_CODER_TYPE_RAW;
        bytes_per_channel = 2;
        pixmax = 0xFFFF;
        dimension = SGI_MULTI_CHAN;
        depth     = SGI_RGB;
        break;
    case PIX_FMT_RGBA64LE:
        put_be = !HAVE_BIGENDIAN;
    case PIX_FMT_RGBA64BE:
        avctx->coder_type = FF_CODER_TYPE_RAW;
        bytes_per_channel = 2;
        pixmax = 0xFFFF;
        dimension = SGI_MULTI_CHAN;
        depth     = SGI_RGBA;
        break;
    default:
        return AVERROR_INVALIDDATA;
    }

    tablesize = depth * height * 4;
    length = SGI_HEADER_SIZE;
    if (avctx->coder_type == FF_CODER_TYPE_RAW)
        length += depth * height * width;
    else // assume ff_rl_encode() produces at most 2x size of input
        length += tablesize * 2 + depth * height * (2 * width + 1);

    if ((ret = ff_alloc_packet2(avctx, pkt, bytes_per_channel * length)) < 0)
        return ret;
    buf     = pkt->data;
    end_buf = pkt->data + pkt->size;

    /* Encode header. */
    bytestream_put_be16(&buf, SGI_MAGIC);
    bytestream_put_byte(&buf, avctx->coder_type != FF_CODER_TYPE_RAW); /* RLE 1 - VERBATIM 0*/
    bytestream_put_byte(&buf, bytes_per_channel);
    bytestream_put_be16(&buf, dimension);
    bytestream_put_be16(&buf, width);
    bytestream_put_be16(&buf, height);
    bytestream_put_be16(&buf, depth);

    bytestream_put_be32(&buf, 0L); /* pixmin */
    bytestream_put_be32(&buf, pixmax);
    bytestream_put_be32(&buf, 0L); /* dummy */

    /* name */
    memset(buf, 0, SGI_HEADER_SIZE);
    buf += 80;

     /* colormap */
    bytestream_put_be32(&buf, 0L);

    /* The rest of the 512 byte header is unused. */
    buf += 404;
    offsettab = buf;

    if (avctx->coder_type  != FF_CODER_TYPE_RAW) {
        /* Skip RLE offset table. */
        buf += tablesize;
        lengthtab = buf;

        /* Skip RLE length table. */
        buf += tablesize;

        /* Make an intermediate consecutive buffer. */
        if (!(encode_buf = av_malloc(width)))
            return -1;

        for (z = 0; z < depth; z++) {
            in_buf = p->data[0] + p->linesize[0] * (height - 1) + z;

            for (y = 0; y < height; y++) {
                bytestream_put_be32(&offsettab, buf - pkt->data);

                for (x = 0; x < width; x++)
                    encode_buf[x] = in_buf[depth * x];

                if ((length = ff_rle_encode(buf, end_buf - buf - 1, encode_buf, 1, width, 0, 0, 0x80, 0)) < 1) {
                    av_free(encode_buf);
                    return -1;
                }

                buf += length;
                bytestream_put_byte(&buf, 0);
                bytestream_put_be32(&lengthtab, length + 1);
                in_buf -= p->linesize[0];
            }
        }

        av_free(encode_buf);
    } else {
        for (z = 0; z < depth; z++) {
            in_buf = p->data[0] + p->linesize[0] * (height - 1) + z * bytes_per_channel;

            for (y = 0; y < height; y++) {
                for (x = 0; x < width * depth; x += depth)
                    if (bytes_per_channel == 1) {
                    bytestream_put_byte(&buf, in_buf[x]);
                    } else {
                        if (put_be) {
                            bytestream_put_be16(&buf, ((uint16_t *)in_buf)[x]);
                        } else {
                            bytestream_put_le16(&buf, ((uint16_t *)in_buf)[x]);
                        }
                    }

                in_buf -= p->linesize[0];
            }
        }
    }

    /* total length */
    pkt->size = buf - pkt->data;
    pkt->flags |= AV_PKT_FLAG_KEY;
    *got_packet = 1;

    return 0;
}

AVCodec ff_sgi_encoder = {
    .name           = "sgi",
    .type           = AVMEDIA_TYPE_VIDEO,
    .id             = CODEC_ID_SGI,
    .priv_data_size = sizeof(SgiContext),
    .init           = encode_init,
    .encode2        = encode_frame,
<<<<<<< HEAD
    .pix_fmts= (const enum PixelFormat[]){PIX_FMT_RGB24, PIX_FMT_RGBA,
                                          PIX_FMT_RGB48LE, PIX_FMT_RGB48BE,
                                          PIX_FMT_RGBA64LE, PIX_FMT_RGBA64BE,
                                          PIX_FMT_GRAY16LE, PIX_FMT_GRAY16BE,
                                          PIX_FMT_GRAY8, PIX_FMT_NONE},
    .long_name= NULL_IF_CONFIG_SMALL("SGI image"),
=======
    .pix_fmts       = (const enum PixelFormat[]){
        PIX_FMT_RGB24, PIX_FMT_RGBA, PIX_FMT_GRAY8, PIX_FMT_NONE
    },
    .long_name      = NULL_IF_CONFIG_SMALL("SGI image"),
>>>>>>> d293e346
};<|MERGE_RESOLUTION|>--- conflicted
+++ resolved
@@ -212,17 +212,12 @@
     .priv_data_size = sizeof(SgiContext),
     .init           = encode_init,
     .encode2        = encode_frame,
-<<<<<<< HEAD
-    .pix_fmts= (const enum PixelFormat[]){PIX_FMT_RGB24, PIX_FMT_RGBA,
-                                          PIX_FMT_RGB48LE, PIX_FMT_RGB48BE,
-                                          PIX_FMT_RGBA64LE, PIX_FMT_RGBA64BE,
-                                          PIX_FMT_GRAY16LE, PIX_FMT_GRAY16BE,
-                                          PIX_FMT_GRAY8, PIX_FMT_NONE},
-    .long_name= NULL_IF_CONFIG_SMALL("SGI image"),
-=======
     .pix_fmts       = (const enum PixelFormat[]){
-        PIX_FMT_RGB24, PIX_FMT_RGBA, PIX_FMT_GRAY8, PIX_FMT_NONE
+        PIX_FMT_RGB24, PIX_FMT_RGBA,
+        PIX_FMT_RGB48LE, PIX_FMT_RGB48BE,
+        PIX_FMT_RGBA64LE, PIX_FMT_RGBA64BE,
+        PIX_FMT_GRAY16LE, PIX_FMT_GRAY16BE,
+        PIX_FMT_GRAY8, PIX_FMT_NONE
     },
     .long_name      = NULL_IF_CONFIG_SMALL("SGI image"),
->>>>>>> d293e346
 };