/*
 * Copyright (c) 2003 The FFmpeg Project
 *
 * This file is part of FFmpeg.
 *
 * FFmpeg is free software; you can redistribute it and/or
 * modify it under the terms of the GNU Lesser General Public
 * License as published by the Free Software Foundation; either
 * version 2.1 of the License, or (at your option) any later version.
 *
 * FFmpeg is distributed in the hope that it will be useful,
 * but WITHOUT ANY WARRANTY; without even the implied warranty of
 * MERCHANTABILITY or FITNESS FOR A PARTICULAR PURPOSE.  See the GNU
 * Lesser General Public License for more details.
 *
 * You should have received a copy of the GNU Lesser General Public
 * License along with FFmpeg; if not, write to the Free Software
 * Foundation, Inc., 51 Franklin Street, Fifth Floor, Boston, MA 02110-1301 USA
 */

/*
 * How to use this decoder:
 * SVQ3 data is transported within Apple Quicktime files. Quicktime files
 * have stsd atoms to describe media trak properties. A stsd atom for a
 * video trak contains 1 or more ImageDescription atoms. These atoms begin
 * with the 4-byte length of the atom followed by the codec fourcc. Some
 * decoders need information in this atom to operate correctly. Such
 * is the case with SVQ3. In order to get the best use out of this decoder,
 * the calling app must make the SVQ3 ImageDescription atom available
 * via the AVCodecContext's extradata[_size] field:
 *
 * AVCodecContext.extradata = pointer to ImageDescription, first characters
 * are expected to be 'S', 'V', 'Q', and '3', NOT the 4-byte atom length
 * AVCodecContext.extradata_size = size of ImageDescription atom memory
 * buffer (which will be the same as the ImageDescription atom size field
 * from the QT file, minus 4 bytes since the length is missing)
 *
 * You will know you have these parameters passed correctly when the decoder
 * correctly decodes this file:
 *  http://samples.mplayerhq.hu/V-codecs/SVQ3/Vertical400kbit.sorenson3.mov
 */

#include <inttypes.h>

#include "libavutil/attributes.h"
#include "internal.h"
#include "avcodec.h"
#include "mpegutils.h"
#include "h264.h"
#include "h264_mvpred.h"
#include "h264data.h"
#include "golomb.h"
#include "hpeldsp.h"
#include "mathops.h"
#include "rectangle.h"
#include "tpeldsp.h"
#include "vdpau_internal.h"

#if CONFIG_ZLIB
#include <zlib.h>
#endif

#include "svq1.h"

/**
 * @file
 * svq3 decoder.
 */

typedef struct SVQ3Context {
    H264Context h;
    HpelDSPContext hdsp;
    TpelDSPContext tdsp;
    H264Picture *cur_pic;
    H264Picture *next_pic;
    H264Picture *last_pic;
    GetBitContext gb;
    uint8_t *slice_buf;
    int slice_size;
    int halfpel_flag;
    int thirdpel_flag;
    int has_watermark;
    uint32_t watermark_key;
    uint8_t *buf;
    int buf_size;
    int adaptive_quant;
    int next_p_frame_damaged;
    int h_edge_pos;
    int v_edge_pos;
    int last_frame_output;
} SVQ3Context;

#define FULLPEL_MODE  1
#define HALFPEL_MODE  2
#define THIRDPEL_MODE 3
#define PREDICT_MODE  4

/* dual scan (from some older h264 draft)
 * o-->o-->o   o
 *         |  /|
 * o   o   o / o
 * | / |   |/  |
 * o   o   o   o
 *   /
 * o-->o-->o-->o
 */
static const uint8_t svq3_scan[16] = {
    0 + 0 * 4, 1 + 0 * 4, 2 + 0 * 4, 2 + 1 * 4,
    2 + 2 * 4, 3 + 0 * 4, 3 + 1 * 4, 3 + 2 * 4,
    0 + 1 * 4, 0 + 2 * 4, 1 + 1 * 4, 1 + 2 * 4,
    0 + 3 * 4, 1 + 3 * 4, 2 + 3 * 4, 3 + 3 * 4,
};

static const uint8_t luma_dc_zigzag_scan[16] = {
    0 * 16 + 0 * 64, 1 * 16 + 0 * 64, 2 * 16 + 0 * 64, 0 * 16 + 2 * 64,
    3 * 16 + 0 * 64, 0 * 16 + 1 * 64, 1 * 16 + 1 * 64, 2 * 16 + 1 * 64,
    1 * 16 + 2 * 64, 2 * 16 + 2 * 64, 3 * 16 + 2 * 64, 0 * 16 + 3 * 64,
    3 * 16 + 1 * 64, 1 * 16 + 3 * 64, 2 * 16 + 3 * 64, 3 * 16 + 3 * 64,
};

static const uint8_t svq3_pred_0[25][2] = {
    { 0, 0 },
    { 1, 0 }, { 0, 1 },
    { 0, 2 }, { 1, 1 }, { 2, 0 },
    { 3, 0 }, { 2, 1 }, { 1, 2 }, { 0, 3 },
    { 0, 4 }, { 1, 3 }, { 2, 2 }, { 3, 1 }, { 4, 0 },
    { 4, 1 }, { 3, 2 }, { 2, 3 }, { 1, 4 },
    { 2, 4 }, { 3, 3 }, { 4, 2 },
    { 4, 3 }, { 3, 4 },
    { 4, 4 }
};

static const int8_t svq3_pred_1[6][6][5] = {
    { { 2, -1, -1, -1, -1 }, { 2, 1, -1, -1, -1 }, { 1, 2, -1, -1, -1 },
      { 2,  1, -1, -1, -1 }, { 1, 2, -1, -1, -1 }, { 1, 2, -1, -1, -1 } },
    { { 0,  2, -1, -1, -1 }, { 0, 2,  1,  4,  3 }, { 0, 1,  2,  4,  3 },
      { 0,  2,  1,  4,  3 }, { 2, 0,  1,  3,  4 }, { 0, 4,  2,  1,  3 } },
    { { 2,  0, -1, -1, -1 }, { 2, 1,  0,  4,  3 }, { 1, 2,  4,  0,  3 },
      { 2,  1,  0,  4,  3 }, { 2, 1,  4,  3,  0 }, { 1, 2,  4,  0,  3 } },
    { { 2,  0, -1, -1, -1 }, { 2, 0,  1,  4,  3 }, { 1, 2,  0,  4,  3 },
      { 2,  1,  0,  4,  3 }, { 2, 1,  3,  4,  0 }, { 2, 4,  1,  0,  3 } },
    { { 0,  2, -1, -1, -1 }, { 0, 2,  1,  3,  4 }, { 1, 2,  3,  0,  4 },
      { 2,  0,  1,  3,  4 }, { 2, 1,  3,  0,  4 }, { 2, 0,  4,  3,  1 } },
    { { 0,  2, -1, -1, -1 }, { 0, 2,  4,  1,  3 }, { 1, 4,  2,  0,  3 },
      { 4,  2,  0,  1,  3 }, { 2, 0,  1,  4,  3 }, { 4, 2,  1,  0,  3 } },
};

static const struct {
    uint8_t run;
    uint8_t level;
} svq3_dct_tables[2][16] = {
    { { 0, 0 }, { 0, 1 }, { 1, 1 }, { 2, 1 }, { 0, 2 }, { 3, 1 }, { 4, 1 }, { 5, 1 },
      { 0, 3 }, { 1, 2 }, { 2, 2 }, { 6, 1 }, { 7, 1 }, { 8, 1 }, { 9, 1 }, { 0, 4 } },
    { { 0, 0 }, { 0, 1 }, { 1, 1 }, { 0, 2 }, { 2, 1 }, { 0, 3 }, { 0, 4 }, { 0, 5 },
      { 3, 1 }, { 4, 1 }, { 1, 2 }, { 1, 3 }, { 0, 6 }, { 0, 7 }, { 0, 8 }, { 0, 9 } }
};

static const uint32_t svq3_dequant_coeff[32] = {
     3881,  4351,  4890,  5481,   6154,   6914,   7761,   8718,
     9781, 10987, 12339, 13828,  15523,  17435,  19561,  21873,
    24552, 27656, 30847, 34870,  38807,  43747,  49103,  54683,
    61694, 68745, 77615, 89113, 100253, 109366, 126635, 141533
};

<<<<<<< HEAD
static int svq3_decode_end(AVCodecContext *avctx);

void ff_svq3_luma_dc_dequant_idct_c(int16_t *output, int16_t *input, int qp)
=======
static void svq3_luma_dc_dequant_idct_c(int16_t *output, int16_t *input, int qp)
>>>>>>> 15b0517d
{
    const int qmul = svq3_dequant_coeff[qp];
#define stride 16
    int i;
    int temp[16];
    static const uint8_t x_offset[4] = { 0, 1 * stride, 4 * stride, 5 * stride };

    for (i = 0; i < 4; i++) {
        const int z0 = 13 * (input[4 * i + 0] +      input[4 * i + 2]);
        const int z1 = 13 * (input[4 * i + 0] -      input[4 * i + 2]);
        const int z2 =  7 *  input[4 * i + 1] - 17 * input[4 * i + 3];
        const int z3 = 17 *  input[4 * i + 1] +  7 * input[4 * i + 3];

        temp[4 * i + 0] = z0 + z3;
        temp[4 * i + 1] = z1 + z2;
        temp[4 * i + 2] = z1 - z2;
        temp[4 * i + 3] = z0 - z3;
    }

    for (i = 0; i < 4; i++) {
        const int offset = x_offset[i];
        const int z0     = 13 * (temp[4 * 0 + i] +      temp[4 * 2 + i]);
        const int z1     = 13 * (temp[4 * 0 + i] -      temp[4 * 2 + i]);
        const int z2     =  7 *  temp[4 * 1 + i] - 17 * temp[4 * 3 + i];
        const int z3     = 17 *  temp[4 * 1 + i] +  7 * temp[4 * 3 + i];

        output[stride *  0 + offset] = (z0 + z3) * qmul + 0x80000 >> 20;
        output[stride *  2 + offset] = (z1 + z2) * qmul + 0x80000 >> 20;
        output[stride *  8 + offset] = (z1 - z2) * qmul + 0x80000 >> 20;
        output[stride * 10 + offset] = (z0 - z3) * qmul + 0x80000 >> 20;
    }
}
#undef stride

static void svq3_add_idct_c(uint8_t *dst, int16_t *block,
                            int stride, int qp, int dc)
{
    const int qmul = svq3_dequant_coeff[qp];
    int i;

    if (dc) {
        dc       = 13 * 13 * (dc == 1 ? 1538 * block[0]
                                      : qmul * (block[0] >> 3) / 2);
        block[0] = 0;
    }

    for (i = 0; i < 4; i++) {
        const int z0 = 13 * (block[0 + 4 * i] +      block[2 + 4 * i]);
        const int z1 = 13 * (block[0 + 4 * i] -      block[2 + 4 * i]);
        const int z2 =  7 *  block[1 + 4 * i] - 17 * block[3 + 4 * i];
        const int z3 = 17 *  block[1 + 4 * i] +  7 * block[3 + 4 * i];

        block[0 + 4 * i] = z0 + z3;
        block[1 + 4 * i] = z1 + z2;
        block[2 + 4 * i] = z1 - z2;
        block[3 + 4 * i] = z0 - z3;
    }

    for (i = 0; i < 4; i++) {
        const int z0 = 13 * (block[i + 4 * 0] +      block[i + 4 * 2]);
        const int z1 = 13 * (block[i + 4 * 0] -      block[i + 4 * 2]);
        const int z2 =  7 *  block[i + 4 * 1] - 17 * block[i + 4 * 3];
        const int z3 = 17 *  block[i + 4 * 1] +  7 * block[i + 4 * 3];
        const int rr = (dc + 0x80000);

        dst[i + stride * 0] = av_clip_uint8(dst[i + stride * 0] + ((z0 + z3) * qmul + rr >> 20));
        dst[i + stride * 1] = av_clip_uint8(dst[i + stride * 1] + ((z1 + z2) * qmul + rr >> 20));
        dst[i + stride * 2] = av_clip_uint8(dst[i + stride * 2] + ((z1 - z2) * qmul + rr >> 20));
        dst[i + stride * 3] = av_clip_uint8(dst[i + stride * 3] + ((z0 - z3) * qmul + rr >> 20));
    }

    memset(block, 0, 16 * sizeof(int16_t));
}

static inline int svq3_decode_block(GetBitContext *gb, int16_t *block,
                                    int index, const int type)
{
    static const uint8_t *const scan_patterns[4] = {
        luma_dc_zigzag_scan, ff_zigzag_scan, svq3_scan, ff_h264_chroma_dc_scan
    };

    int run, level, sign, limit;
    unsigned vlc;
    const int intra           = 3 * type >> 2;
    const uint8_t *const scan = scan_patterns[type];

    for (limit = (16 >> intra); index < 16; index = limit, limit += 8) {
        for (; (vlc = svq3_get_ue_golomb(gb)) != 0; index++) {
            if ((int32_t)vlc < 0)
                return -1;

            sign     = (vlc & 1) ? 0 : -1;
            vlc      = vlc + 1 >> 1;

            if (type == 3) {
                if (vlc < 3) {
                    run   = 0;
                    level = vlc;
                } else if (vlc < 4) {
                    run   = 1;
                    level = 1;
                } else {
                    run   = vlc & 0x3;
                    level = (vlc + 9 >> 2) - run;
                }
            } else {
                if (vlc < 16U) {
                    run   = svq3_dct_tables[intra][vlc].run;
                    level = svq3_dct_tables[intra][vlc].level;
                } else if (intra) {
                    run   = vlc & 0x7;
                    level = (vlc >> 3) + ((run == 0) ? 8 : ((run < 2) ? 2 : ((run < 5) ? 0 : -1)));
                } else {
                    run   = vlc & 0xF;
                    level = (vlc >> 4) + ((run == 0) ? 4 : ((run < 3) ? 2 : ((run < 10) ? 1 : 0)));
                }
            }


            if ((index += run) >= limit)
                return -1;

            block[scan[index]] = (level ^ sign) - sign;
        }

        if (type != 2) {
            break;
        }
    }

    return 0;
}

static inline void svq3_mc_dir_part(SVQ3Context *s,
                                    int x, int y, int width, int height,
                                    int mx, int my, int dxy,
                                    int thirdpel, int dir, int avg)
{
    H264Context *h = &s->h;
    H264SliceContext *sl = &h->slice_ctx[0];
    const H264Picture *pic = (dir == 0) ? s->last_pic : s->next_pic;
    uint8_t *src, *dest;
    int i, emu = 0;
    int blocksize = 2 - (width >> 3); // 16->0, 8->1, 4->2

    mx += x;
    my += y;

    if (mx < 0 || mx >= s->h_edge_pos - width  - 1 ||
        my < 0 || my >= s->v_edge_pos - height - 1) {
        emu = 1;
        mx = av_clip(mx, -16, s->h_edge_pos - width  + 15);
        my = av_clip(my, -16, s->v_edge_pos - height + 15);
    }

    /* form component predictions */
    dest = h->cur_pic.f->data[0] + x + y * sl->linesize;
    src  = pic->f->data[0] + mx + my * sl->linesize;

    if (emu) {
        h->vdsp.emulated_edge_mc(sl->edge_emu_buffer, src,
                                 sl->linesize, sl->linesize,
                                 width + 1, height + 1,
                                 mx, my, s->h_edge_pos, s->v_edge_pos);
        src = sl->edge_emu_buffer;
    }
    if (thirdpel)
        (avg ? s->tdsp.avg_tpel_pixels_tab
             : s->tdsp.put_tpel_pixels_tab)[dxy](dest, src, sl->linesize,
                                                 width, height);
    else
        (avg ? s->hdsp.avg_pixels_tab
             : s->hdsp.put_pixels_tab)[blocksize][dxy](dest, src, sl->linesize,
                                                       height);

    if (!(h->flags & AV_CODEC_FLAG_GRAY)) {
        mx     = mx + (mx < (int) x) >> 1;
        my     = my + (my < (int) y) >> 1;
        width  = width  >> 1;
        height = height >> 1;
        blocksize++;

        for (i = 1; i < 3; i++) {
            dest = h->cur_pic.f->data[i] + (x >> 1) + (y >> 1) * sl->uvlinesize;
            src  = pic->f->data[i] + mx + my * sl->uvlinesize;

            if (emu) {
                h->vdsp.emulated_edge_mc(sl->edge_emu_buffer, src,
                                         sl->uvlinesize, sl->uvlinesize,
                                         width + 1, height + 1,
                                         mx, my, (s->h_edge_pos >> 1),
                                         s->v_edge_pos >> 1);
                src = sl->edge_emu_buffer;
            }
            if (thirdpel)
                (avg ? s->tdsp.avg_tpel_pixels_tab
                     : s->tdsp.put_tpel_pixels_tab)[dxy](dest, src,
                                                         sl->uvlinesize,
                                                         width, height);
            else
                (avg ? s->hdsp.avg_pixels_tab
                     : s->hdsp.put_pixels_tab)[blocksize][dxy](dest, src,
                                                               sl->uvlinesize,
                                                               height);
        }
    }
}

static inline int svq3_mc_dir(SVQ3Context *s, int size, int mode,
                              int dir, int avg)
{
    int i, j, k, mx, my, dx, dy, x, y;
    H264Context *h          = &s->h;
    H264SliceContext *sl    = &h->slice_ctx[0];
    const int part_width    = ((size & 5) == 4) ? 4 : 16 >> (size & 1);
    const int part_height   = 16 >> ((unsigned)(size + 1) / 3);
    const int extra_width   = (mode == PREDICT_MODE) ? -16 * 6 : 0;
    const int h_edge_pos    = 6 * (s->h_edge_pos - part_width)  - extra_width;
    const int v_edge_pos    = 6 * (s->v_edge_pos - part_height) - extra_width;

    for (i = 0; i < 16; i += part_height)
        for (j = 0; j < 16; j += part_width) {
            const int b_xy = (4 * sl->mb_x + (j >> 2)) +
                             (4 * sl->mb_y + (i >> 2)) * h->b_stride;
            int dxy;
            x = 16 * sl->mb_x + j;
            y = 16 * sl->mb_y + i;
            k = (j >> 2 & 1) + (i >> 1 & 2) +
                (j >> 1 & 4) + (i      & 8);

            if (mode != PREDICT_MODE) {
                pred_motion(h, sl, k, part_width >> 2, dir, 1, &mx, &my);
            } else {
                mx = s->next_pic->motion_val[0][b_xy][0] << 1;
                my = s->next_pic->motion_val[0][b_xy][1] << 1;

                if (dir == 0) {
                    mx = mx * h->frame_num_offset /
                         h->prev_frame_num_offset + 1 >> 1;
                    my = my * h->frame_num_offset /
                         h->prev_frame_num_offset + 1 >> 1;
                } else {
                    mx = mx * (h->frame_num_offset - h->prev_frame_num_offset) /
                         h->prev_frame_num_offset + 1 >> 1;
                    my = my * (h->frame_num_offset - h->prev_frame_num_offset) /
                         h->prev_frame_num_offset + 1 >> 1;
                }
            }

            /* clip motion vector prediction to frame border */
            mx = av_clip(mx, extra_width - 6 * x, h_edge_pos - 6 * x);
            my = av_clip(my, extra_width - 6 * y, v_edge_pos - 6 * y);

            /* get (optional) motion vector differential */
            if (mode == PREDICT_MODE) {
                dx = dy = 0;
            } else {
                dy = svq3_get_se_golomb(&h->gb);
                dx = svq3_get_se_golomb(&h->gb);

                if (dx == INVALID_VLC || dy == INVALID_VLC) {
                    av_log(h->avctx, AV_LOG_ERROR, "invalid MV vlc\n");
                    return -1;
                }
            }

            /* compute motion vector */
            if (mode == THIRDPEL_MODE) {
                int fx, fy;
                mx  = (mx + 1 >> 1) + dx;
                my  = (my + 1 >> 1) + dy;
                fx  = (unsigned)(mx + 0x3000) / 3 - 0x1000;
                fy  = (unsigned)(my + 0x3000) / 3 - 0x1000;
                dxy = (mx - 3 * fx) + 4 * (my - 3 * fy);

                svq3_mc_dir_part(s, x, y, part_width, part_height,
                                 fx, fy, dxy, 1, dir, avg);
                mx += mx;
                my += my;
            } else if (mode == HALFPEL_MODE || mode == PREDICT_MODE) {
                mx  = (unsigned)(mx + 1 + 0x3000) / 3 + dx - 0x1000;
                my  = (unsigned)(my + 1 + 0x3000) / 3 + dy - 0x1000;
                dxy = (mx & 1) + 2 * (my & 1);

                svq3_mc_dir_part(s, x, y, part_width, part_height,
                                 mx >> 1, my >> 1, dxy, 0, dir, avg);
                mx *= 3;
                my *= 3;
            } else {
                mx = (unsigned)(mx + 3 + 0x6000) / 6 + dx - 0x1000;
                my = (unsigned)(my + 3 + 0x6000) / 6 + dy - 0x1000;

                svq3_mc_dir_part(s, x, y, part_width, part_height,
                                 mx, my, 0, 0, dir, avg);
                mx *= 6;
                my *= 6;
            }

            /* update mv_cache */
            if (mode != PREDICT_MODE) {
                int32_t mv = pack16to32(mx, my);

                if (part_height == 8 && i < 8) {
                    AV_WN32A(sl->mv_cache[dir][scan8[k] + 1 * 8], mv);

                    if (part_width == 8 && j < 8)
                        AV_WN32A(sl->mv_cache[dir][scan8[k] + 1 + 1 * 8], mv);
                }
                if (part_width == 8 && j < 8)
                    AV_WN32A(sl->mv_cache[dir][scan8[k] + 1], mv);
                if (part_width == 4 || part_height == 4)
                    AV_WN32A(sl->mv_cache[dir][scan8[k]], mv);
            }

            /* write back motion vectors */
            fill_rectangle(h->cur_pic.motion_val[dir][b_xy],
                           part_width >> 2, part_height >> 2, h->b_stride,
                           pack16to32(mx, my), 4);
        }

    return 0;
}

static av_always_inline void hl_decode_mb_idct_luma(const H264Context *h, H264SliceContext *sl,
                                                    int mb_type, const int *block_offset,
                                                    int linesize, uint8_t *dest_y)
{
    int i;
    if (!IS_INTRA4x4(mb_type)) {
        for (i = 0; i < 16; i++)
            if (sl->non_zero_count_cache[scan8[i]] || sl->mb[i * 16]) {
                uint8_t *const ptr = dest_y + block_offset[i];
                svq3_add_idct_c(ptr, sl->mb + i * 16, linesize,
                                sl->qscale, IS_INTRA(mb_type) ? 1 : 0);
            }
    }
}

static av_always_inline int dctcoef_get(int16_t *mb, int index)
{
    return AV_RN16A(mb + index);
}

static av_always_inline void hl_decode_mb_predict_luma(const H264Context *h,
                                                       H264SliceContext *sl,
                                                       int mb_type,
                                                       const int *block_offset,
                                                       int linesize,
                                                       uint8_t *dest_y)
{
    int i;
    int qscale = sl->qscale;

    if (IS_INTRA4x4(mb_type)) {
        for (i = 0; i < 16; i++) {
            uint8_t *const ptr = dest_y + block_offset[i];
            const int dir      = sl->intra4x4_pred_mode_cache[scan8[i]];

            uint8_t *topright;
            int nnz, tr;
            if (dir == DIAG_DOWN_LEFT_PRED || dir == VERT_LEFT_PRED) {
                const int topright_avail = (sl->topright_samples_available << i) & 0x8000;
                av_assert2(sl->mb_y || linesize <= block_offset[i]);
                if (!topright_avail) {
                    tr       = ptr[3 - linesize] * 0x01010101u;
                    topright = (uint8_t *)&tr;
                } else
                    topright = ptr + 4 - linesize;
            } else
                topright = NULL;

            h->hpc.pred4x4[dir](ptr, topright, linesize);
            nnz = sl->non_zero_count_cache[scan8[i]];
            if (nnz) {
                svq3_add_idct_c(ptr, sl->mb + i * 16, linesize, qscale, 0);
            }
        }
    } else {
        h->hpc.pred16x16[sl->intra16x16_pred_mode](dest_y, linesize);
        svq3_luma_dc_dequant_idct_c(sl->mb, sl->mb_luma_dc[0], qscale);
    }
}

static void hl_decode_mb(const H264Context *h, H264SliceContext *sl)
{
    const int mb_x    = sl->mb_x;
    const int mb_y    = sl->mb_y;
    const int mb_xy   = sl->mb_xy;
    const int mb_type = h->cur_pic.mb_type[mb_xy];
    uint8_t *dest_y, *dest_cb, *dest_cr;
    int linesize, uvlinesize;
    int i, j;
    const int *block_offset = &h->block_offset[0];
    const int block_h   = 16 >> h->chroma_y_shift;

    dest_y  = h->cur_pic.f->data[0] + (mb_x     + mb_y * sl->linesize)  * 16;
    dest_cb = h->cur_pic.f->data[1] +  mb_x * 8 + mb_y * sl->uvlinesize * block_h;
    dest_cr = h->cur_pic.f->data[2] +  mb_x * 8 + mb_y * sl->uvlinesize * block_h;

    h->vdsp.prefetch(dest_y  + (sl->mb_x & 3) * 4 * sl->linesize   + 64, sl->linesize,      4);
    h->vdsp.prefetch(dest_cb + (sl->mb_x & 7)     * sl->uvlinesize + 64, dest_cr - dest_cb, 2);

    h->list_counts[mb_xy] = sl->list_count;

    linesize   = sl->mb_linesize   = sl->linesize;
    uvlinesize = sl->mb_uvlinesize = sl->uvlinesize;

    if (IS_INTRA(mb_type)) {
        h->hpc.pred8x8[sl->chroma_pred_mode](dest_cb, uvlinesize);
        h->hpc.pred8x8[sl->chroma_pred_mode](dest_cr, uvlinesize);

        hl_decode_mb_predict_luma(h, sl, mb_type, block_offset, linesize, dest_y);
    }

    hl_decode_mb_idct_luma(h, sl, mb_type, block_offset, linesize, dest_y);

    if (sl->cbp & 0x30) {
        uint8_t *dest[2] = { dest_cb, dest_cr };
        h->h264dsp.h264_chroma_dc_dequant_idct(sl->mb + 16 * 16 * 1,
                                               h->dequant4_coeff[IS_INTRA(mb_type) ? 1 : 4][sl->chroma_qp[0]][0]);
        h->h264dsp.h264_chroma_dc_dequant_idct(sl->mb + 16 * 16 * 2,
                                               h->dequant4_coeff[IS_INTRA(mb_type) ? 2 : 5][sl->chroma_qp[1]][0]);
        for (j = 1; j < 3; j++) {
            for (i = j * 16; i < j * 16 + 4; i++)
                if (sl->non_zero_count_cache[scan8[i]] || sl->mb[i * 16]) {
                    uint8_t *const ptr = dest[j - 1] + block_offset[i];
                    svq3_add_idct_c(ptr, sl->mb + i * 16,
                                    uvlinesize, ff_h264_chroma_qp[0][sl->qscale + 12] - 12, 2);
                }
        }
    }
}

static int svq3_decode_mb(SVQ3Context *s, unsigned int mb_type)
{
    H264Context *h = &s->h;
    H264SliceContext *sl = &h->slice_ctx[0];
    int i, j, k, m, dir, mode;
    int cbp = 0;
    uint32_t vlc;
    int8_t *top, *left;
    const int mb_xy         = sl->mb_xy;
    const int b_xy          = 4 * sl->mb_x + 4 * sl->mb_y * h->b_stride;

    sl->top_samples_available      = (sl->mb_y == 0) ? 0x33FF : 0xFFFF;
    sl->left_samples_available     = (sl->mb_x == 0) ? 0x5F5F : 0xFFFF;
    sl->topright_samples_available = 0xFFFF;

    if (mb_type == 0) {           /* SKIP */
        if (h->pict_type == AV_PICTURE_TYPE_P ||
            s->next_pic->mb_type[mb_xy] == -1) {
            svq3_mc_dir_part(s, 16 * sl->mb_x, 16 * sl->mb_y, 16, 16,
                             0, 0, 0, 0, 0, 0);

            if (h->pict_type == AV_PICTURE_TYPE_B)
                svq3_mc_dir_part(s, 16 * sl->mb_x, 16 * sl->mb_y, 16, 16,
                                 0, 0, 0, 0, 1, 1);

            mb_type = MB_TYPE_SKIP;
        } else {
            mb_type = FFMIN(s->next_pic->mb_type[mb_xy], 6);
            if (svq3_mc_dir(s, mb_type, PREDICT_MODE, 0, 0) < 0)
                return -1;
            if (svq3_mc_dir(s, mb_type, PREDICT_MODE, 1, 1) < 0)
                return -1;

            mb_type = MB_TYPE_16x16;
        }
    } else if (mb_type < 8) {     /* INTER */
        if (s->thirdpel_flag && s->halfpel_flag == !get_bits1(&h->gb))
            mode = THIRDPEL_MODE;
        else if (s->halfpel_flag &&
                 s->thirdpel_flag == !get_bits1(&h->gb))
            mode = HALFPEL_MODE;
        else
            mode = FULLPEL_MODE;

        /* fill caches */
        /* note ref_cache should contain here:
         *  ????????
         *  ???11111
         *  N??11111
         *  N??11111
         *  N??11111
         */

        for (m = 0; m < 2; m++) {
            if (sl->mb_x > 0 && sl->intra4x4_pred_mode[h->mb2br_xy[mb_xy - 1] + 6] != -1) {
                for (i = 0; i < 4; i++)
                    AV_COPY32(sl->mv_cache[m][scan8[0] - 1 + i * 8],
                              h->cur_pic.motion_val[m][b_xy - 1 + i * h->b_stride]);
            } else {
                for (i = 0; i < 4; i++)
                    AV_ZERO32(sl->mv_cache[m][scan8[0] - 1 + i * 8]);
            }
            if (sl->mb_y > 0) {
                memcpy(sl->mv_cache[m][scan8[0] - 1 * 8],
                       h->cur_pic.motion_val[m][b_xy - h->b_stride],
                       4 * 2 * sizeof(int16_t));
                memset(&sl->ref_cache[m][scan8[0] - 1 * 8],
                       (sl->intra4x4_pred_mode[h->mb2br_xy[mb_xy - h->mb_stride]] == -1) ? PART_NOT_AVAILABLE : 1, 4);

                if (sl->mb_x < h->mb_width - 1) {
                    AV_COPY32(sl->mv_cache[m][scan8[0] + 4 - 1 * 8],
                              h->cur_pic.motion_val[m][b_xy - h->b_stride + 4]);
                    sl->ref_cache[m][scan8[0] + 4 - 1 * 8] =
                        (sl->intra4x4_pred_mode[h->mb2br_xy[mb_xy - h->mb_stride + 1] + 6] == -1 ||
                         sl->intra4x4_pred_mode[h->mb2br_xy[mb_xy - h->mb_stride]] == -1) ? PART_NOT_AVAILABLE : 1;
                } else
                    sl->ref_cache[m][scan8[0] + 4 - 1 * 8] = PART_NOT_AVAILABLE;
                if (sl->mb_x > 0) {
                    AV_COPY32(sl->mv_cache[m][scan8[0] - 1 - 1 * 8],
                              h->cur_pic.motion_val[m][b_xy - h->b_stride - 1]);
                    sl->ref_cache[m][scan8[0] - 1 - 1 * 8] =
                        (sl->intra4x4_pred_mode[h->mb2br_xy[mb_xy - h->mb_stride - 1] + 3] == -1) ? PART_NOT_AVAILABLE : 1;
                } else
                    sl->ref_cache[m][scan8[0] - 1 - 1 * 8] = PART_NOT_AVAILABLE;
            } else
                memset(&sl->ref_cache[m][scan8[0] - 1 * 8 - 1],
                       PART_NOT_AVAILABLE, 8);

            if (h->pict_type != AV_PICTURE_TYPE_B)
                break;
        }

        /* decode motion vector(s) and form prediction(s) */
        if (h->pict_type == AV_PICTURE_TYPE_P) {
            if (svq3_mc_dir(s, mb_type - 1, mode, 0, 0) < 0)
                return -1;
        } else {        /* AV_PICTURE_TYPE_B */
            if (mb_type != 2) {
                if (svq3_mc_dir(s, 0, mode, 0, 0) < 0)
                    return -1;
            } else {
                for (i = 0; i < 4; i++)
                    memset(h->cur_pic.motion_val[0][b_xy + i * h->b_stride],
                           0, 4 * 2 * sizeof(int16_t));
            }
            if (mb_type != 1) {
                if (svq3_mc_dir(s, 0, mode, 1, mb_type == 3) < 0)
                    return -1;
            } else {
                for (i = 0; i < 4; i++)
                    memset(h->cur_pic.motion_val[1][b_xy + i * h->b_stride],
                           0, 4 * 2 * sizeof(int16_t));
            }
        }

        mb_type = MB_TYPE_16x16;
    } else if (mb_type == 8 || mb_type == 33) {   /* INTRA4x4 */
        memset(sl->intra4x4_pred_mode_cache, -1, 8 * 5 * sizeof(int8_t));

        if (mb_type == 8) {
            if (sl->mb_x > 0) {
                for (i = 0; i < 4; i++)
                    sl->intra4x4_pred_mode_cache[scan8[0] - 1 + i * 8] = sl->intra4x4_pred_mode[h->mb2br_xy[mb_xy - 1] + 6 - i];
                if (sl->intra4x4_pred_mode_cache[scan8[0] - 1] == -1)
                    sl->left_samples_available = 0x5F5F;
            }
            if (sl->mb_y > 0) {
                sl->intra4x4_pred_mode_cache[4 + 8 * 0] = sl->intra4x4_pred_mode[h->mb2br_xy[mb_xy - h->mb_stride] + 0];
                sl->intra4x4_pred_mode_cache[5 + 8 * 0] = sl->intra4x4_pred_mode[h->mb2br_xy[mb_xy - h->mb_stride] + 1];
                sl->intra4x4_pred_mode_cache[6 + 8 * 0] = sl->intra4x4_pred_mode[h->mb2br_xy[mb_xy - h->mb_stride] + 2];
                sl->intra4x4_pred_mode_cache[7 + 8 * 0] = sl->intra4x4_pred_mode[h->mb2br_xy[mb_xy - h->mb_stride] + 3];

                if (sl->intra4x4_pred_mode_cache[4 + 8 * 0] == -1)
                    sl->top_samples_available = 0x33FF;
            }

            /* decode prediction codes for luma blocks */
            for (i = 0; i < 16; i += 2) {
                vlc = svq3_get_ue_golomb(&h->gb);

                if (vlc >= 25U) {
                    av_log(h->avctx, AV_LOG_ERROR,
                           "luma prediction:%"PRIu32"\n", vlc);
                    return -1;
                }

                left = &sl->intra4x4_pred_mode_cache[scan8[i] - 1];
                top  = &sl->intra4x4_pred_mode_cache[scan8[i] - 8];

                left[1] = svq3_pred_1[top[0] + 1][left[0] + 1][svq3_pred_0[vlc][0]];
                left[2] = svq3_pred_1[top[1] + 1][left[1] + 1][svq3_pred_0[vlc][1]];

                if (left[1] == -1 || left[2] == -1) {
                    av_log(h->avctx, AV_LOG_ERROR, "weird prediction\n");
                    return -1;
                }
            }
        } else {    /* mb_type == 33, DC_128_PRED block type */
            for (i = 0; i < 4; i++)
                memset(&sl->intra4x4_pred_mode_cache[scan8[0] + 8 * i], DC_PRED, 4);
        }

        write_back_intra_pred_mode(h, sl);

        if (mb_type == 8) {
            ff_h264_check_intra4x4_pred_mode(h, sl);

            sl->top_samples_available  = (sl->mb_y == 0) ? 0x33FF : 0xFFFF;
            sl->left_samples_available = (sl->mb_x == 0) ? 0x5F5F : 0xFFFF;
        } else {
            for (i = 0; i < 4; i++)
                memset(&sl->intra4x4_pred_mode_cache[scan8[0] + 8 * i], DC_128_PRED, 4);

            sl->top_samples_available  = 0x33FF;
            sl->left_samples_available = 0x5F5F;
        }

        mb_type = MB_TYPE_INTRA4x4;
    } else {                      /* INTRA16x16 */
        dir = ff_h264_i_mb_type_info[mb_type - 8].pred_mode;
        dir = (dir >> 1) ^ 3 * (dir & 1) ^ 1;

        if ((sl->intra16x16_pred_mode = ff_h264_check_intra_pred_mode(h, sl, dir, 0)) < 0) {
            av_log(h->avctx, AV_LOG_ERROR, "ff_h264_check_intra_pred_mode < 0\n");
            return sl->intra16x16_pred_mode;
        }

        cbp     = ff_h264_i_mb_type_info[mb_type - 8].cbp;
        mb_type = MB_TYPE_INTRA16x16;
    }

    if (!IS_INTER(mb_type) && h->pict_type != AV_PICTURE_TYPE_I) {
        for (i = 0; i < 4; i++)
            memset(h->cur_pic.motion_val[0][b_xy + i * h->b_stride],
                   0, 4 * 2 * sizeof(int16_t));
        if (h->pict_type == AV_PICTURE_TYPE_B) {
            for (i = 0; i < 4; i++)
                memset(h->cur_pic.motion_val[1][b_xy + i * h->b_stride],
                       0, 4 * 2 * sizeof(int16_t));
        }
    }
    if (!IS_INTRA4x4(mb_type)) {
        memset(sl->intra4x4_pred_mode + h->mb2br_xy[mb_xy], DC_PRED, 8);
    }
    if (!IS_SKIP(mb_type) || h->pict_type == AV_PICTURE_TYPE_B) {
        memset(sl->non_zero_count_cache + 8, 0, 14 * 8 * sizeof(uint8_t));
    }

    if (!IS_INTRA16x16(mb_type) &&
        (!IS_SKIP(mb_type) || h->pict_type == AV_PICTURE_TYPE_B)) {
        if ((vlc = svq3_get_ue_golomb(&h->gb)) >= 48U){
            av_log(h->avctx, AV_LOG_ERROR, "cbp_vlc=%"PRIu32"\n", vlc);
            return -1;
        }

        cbp = IS_INTRA(mb_type) ? ff_h264_golomb_to_intra4x4_cbp[vlc]
                                : ff_h264_golomb_to_inter_cbp[vlc];
    }
    if (IS_INTRA16x16(mb_type) ||
        (h->pict_type != AV_PICTURE_TYPE_I && s->adaptive_quant && cbp)) {
        sl->qscale += svq3_get_se_golomb(&h->gb);

        if (sl->qscale > 31u) {
            av_log(h->avctx, AV_LOG_ERROR, "qscale:%d\n", sl->qscale);
            return -1;
        }
    }
    if (IS_INTRA16x16(mb_type)) {
        AV_ZERO128(sl->mb_luma_dc[0] + 0);
        AV_ZERO128(sl->mb_luma_dc[0] + 8);
        if (svq3_decode_block(&h->gb, sl->mb_luma_dc[0], 0, 1)) {
            av_log(h->avctx, AV_LOG_ERROR,
                   "error while decoding intra luma dc\n");
            return -1;
        }
    }

    if (cbp) {
        const int index = IS_INTRA16x16(mb_type) ? 1 : 0;
        const int type  = ((sl->qscale < 24 && IS_INTRA4x4(mb_type)) ? 2 : 1);

        for (i = 0; i < 4; i++)
            if ((cbp & (1 << i))) {
                for (j = 0; j < 4; j++) {
                    k = index ? (1 * (j & 1) + 2 * (i & 1) +
                                 2 * (j & 2) + 4 * (i & 2))
                              : (4 * i + j);
                    sl->non_zero_count_cache[scan8[k]] = 1;

                    if (svq3_decode_block(&h->gb, &sl->mb[16 * k], index, type)) {
                        av_log(h->avctx, AV_LOG_ERROR,
                               "error while decoding block\n");
                        return -1;
                    }
                }
            }

        if ((cbp & 0x30)) {
            for (i = 1; i < 3; ++i)
                if (svq3_decode_block(&h->gb, &sl->mb[16 * 16 * i], 0, 3)) {
                    av_log(h->avctx, AV_LOG_ERROR,
                           "error while decoding chroma dc block\n");
                    return -1;
                }

            if ((cbp & 0x20)) {
                for (i = 1; i < 3; i++) {
                    for (j = 0; j < 4; j++) {
                        k                                 = 16 * i + j;
                        sl->non_zero_count_cache[scan8[k]] = 1;

                        if (svq3_decode_block(&h->gb, &sl->mb[16 * k], 1, 1)) {
                            av_log(h->avctx, AV_LOG_ERROR,
                                   "error while decoding chroma ac block\n");
                            return -1;
                        }
                    }
                }
            }
        }
    }

    sl->cbp                   = cbp;
    h->cur_pic.mb_type[mb_xy] = mb_type;

    if (IS_INTRA(mb_type))
        sl->chroma_pred_mode = ff_h264_check_intra_pred_mode(h, sl, DC_PRED8x8, 1);

    return 0;
}

static int svq3_decode_slice_header(AVCodecContext *avctx)
{
    SVQ3Context *s = avctx->priv_data;
    H264Context *h    = &s->h;
    H264SliceContext *sl = &h->slice_ctx[0];
    const int mb_xy   = sl->mb_xy;
    int i, header;
    unsigned slice_id;

    header = get_bits(&s->gb, 8);

    if (((header & 0x9F) != 1 && (header & 0x9F) != 2) || (header & 0x60) == 0) {
        /* TODO: what? */
        av_log(avctx, AV_LOG_ERROR, "unsupported slice header (%02X)\n", header);
        return -1;
    } else {
        int slice_bits, slice_bytes, slice_length;
        int length = header >> 5 & 3;

        slice_length = show_bits(&s->gb, 8 * length);
        slice_bits   = slice_length * 8;
        slice_bytes  = slice_length + length - 1;

        if (slice_bytes > get_bits_left(&s->gb)) {
            av_log(avctx, AV_LOG_ERROR, "slice after bitstream end\n");
            return -1;
        }

        skip_bits(&s->gb, 8);

        av_fast_malloc(&s->slice_buf, &s->slice_size, slice_bytes + AV_INPUT_BUFFER_PADDING_SIZE);
        if (!s->slice_buf)
            return AVERROR(ENOMEM);

        memcpy(s->slice_buf, s->gb.buffer + s->gb.index / 8, slice_bytes);

        init_get_bits(&h->gb, s->slice_buf, slice_bits);

        if (s->watermark_key) {
            uint32_t header = AV_RL32(&h->gb.buffer[1]);
            AV_WL32(&h->gb.buffer[1], header ^ s->watermark_key);
        }
        if (length > 0) {
            memmove(s->slice_buf, &s->slice_buf[slice_length], length - 1);
        }
        skip_bits_long(&s->gb, slice_bytes * 8);
    }

    if ((slice_id = svq3_get_ue_golomb(&h->gb)) >= 3) {
        av_log(h->avctx, AV_LOG_ERROR, "illegal slice type %u \n", slice_id);
        return -1;
    }

    sl->slice_type = ff_h264_golomb_to_pict_type[slice_id];

    if ((header & 0x9F) == 2) {
        i              = (h->mb_num < 64) ? 6 : (1 + av_log2(h->mb_num - 1));
        sl->mb_skip_run = get_bits(&h->gb, i) -
                         (sl->mb_y * h->mb_width + sl->mb_x);
    } else {
        skip_bits1(&h->gb);
        sl->mb_skip_run = 0;
    }

    sl->slice_num     = get_bits(&h->gb, 8);
    sl->qscale        = get_bits(&h->gb, 5);
    s->adaptive_quant = get_bits1(&h->gb);

    /* unknown fields */
    skip_bits1(&h->gb);

    if (s->has_watermark)
        skip_bits1(&h->gb);

    skip_bits1(&h->gb);
    skip_bits(&h->gb, 2);

    if (skip_1stop_8data_bits(&h->gb) < 0)
        return AVERROR_INVALIDDATA;

    /* reset intra predictors and invalidate motion vector references */
    if (sl->mb_x > 0) {
        memset(sl->intra4x4_pred_mode + h->mb2br_xy[mb_xy - 1] + 3,
               -1, 4 * sizeof(int8_t));
        memset(sl->intra4x4_pred_mode + h->mb2br_xy[mb_xy - sl->mb_x],
               -1, 8 * sizeof(int8_t) * sl->mb_x);
    }
    if (sl->mb_y > 0) {
        memset(sl->intra4x4_pred_mode + h->mb2br_xy[mb_xy - h->mb_stride],
               -1, 8 * sizeof(int8_t) * (h->mb_width - sl->mb_x));

        if (sl->mb_x > 0)
            sl->intra4x4_pred_mode[h->mb2br_xy[mb_xy - h->mb_stride - 1] + 3] = -1;
    }

    return 0;
}

static av_cold int svq3_decode_init(AVCodecContext *avctx)
{
    SVQ3Context *s = avctx->priv_data;
    H264Context *h = &s->h;
    H264SliceContext *sl;
    int m;
    unsigned char *extradata;
    unsigned char *extradata_end;
    unsigned int size;
    int marker_found = 0;
    int ret;

    s->cur_pic  = av_mallocz(sizeof(*s->cur_pic));
    s->last_pic = av_mallocz(sizeof(*s->last_pic));
    s->next_pic = av_mallocz(sizeof(*s->next_pic));
    if (!s->next_pic || !s->last_pic || !s->cur_pic) {
        ret = AVERROR(ENOMEM);
        goto fail;
    }

    s->cur_pic->f  = av_frame_alloc();
    s->last_pic->f = av_frame_alloc();
    s->next_pic->f = av_frame_alloc();
    if (!s->cur_pic->f || !s->last_pic->f || !s->next_pic->f)
        return AVERROR(ENOMEM);

    if ((ret = ff_h264_decode_init(avctx)) < 0)
        goto fail;

    // we will overwrite it later during decoding
    av_frame_free(&h->cur_pic.f);

    av_frame_free(&h->last_pic_for_ec.f);

    ff_h264dsp_init(&h->h264dsp, 8, 1);
    av_assert0(h->sps.bit_depth_chroma == 0);
    ff_h264_pred_init(&h->hpc, AV_CODEC_ID_SVQ3, 8, 1);
    ff_videodsp_init(&h->vdsp, 8);

    memset(h->pps.scaling_matrix4, 16, 6 * 16 * sizeof(uint8_t));
    memset(h->pps.scaling_matrix8, 16, 2 * 64 * sizeof(uint8_t));

    avctx->bits_per_raw_sample = 8;
    h->sps.bit_depth_luma = 8;
    h->chroma_format_idc = 1;

    ff_hpeldsp_init(&s->hdsp, avctx->flags);
    ff_tpeldsp_init(&s->tdsp);

    sl = h->slice_ctx;

    h->flags           = avctx->flags;
    sl->is_complex     = 1;
    h->sps.chroma_format_idc = 1;
    h->picture_structure = PICT_FRAME;
    avctx->pix_fmt     = AV_PIX_FMT_YUVJ420P;
    avctx->color_range = AVCOL_RANGE_JPEG;

    h->slice_ctx[0].chroma_qp[0] = h->slice_ctx[0].chroma_qp[1] = 4;
    h->chroma_x_shift = h->chroma_y_shift = 1;

    s->halfpel_flag  = 1;
    s->thirdpel_flag = 1;
    s->has_watermark = 0;

    /* prowl for the "SEQH" marker in the extradata */
    extradata     = (unsigned char *)avctx->extradata;
    extradata_end = avctx->extradata + avctx->extradata_size;
    if (extradata) {
        for (m = 0; m + 8 < avctx->extradata_size; m++) {
            if (!memcmp(extradata, "SEQH", 4)) {
                marker_found = 1;
                break;
            }
            extradata++;
        }
    }

    /* if a match was found, parse the extra data */
    if (marker_found) {
        GetBitContext gb;
        int frame_size_code;
        int unk0, unk1, unk2, unk3, unk4;

        size = AV_RB32(&extradata[4]);
        if (size > extradata_end - extradata - 8) {
            ret = AVERROR_INVALIDDATA;
            goto fail;
        }
        init_get_bits(&gb, extradata + 8, size * 8);

        /* 'frame size code' and optional 'width, height' */
        frame_size_code = get_bits(&gb, 3);
        switch (frame_size_code) {
        case 0:
            avctx->width  = 160;
            avctx->height = 120;
            break;
        case 1:
            avctx->width  = 128;
            avctx->height =  96;
            break;
        case 2:
            avctx->width  = 176;
            avctx->height = 144;
            break;
        case 3:
            avctx->width  = 352;
            avctx->height = 288;
            break;
        case 4:
            avctx->width  = 704;
            avctx->height = 576;
            break;
        case 5:
            avctx->width  = 240;
            avctx->height = 180;
            break;
        case 6:
            avctx->width  = 320;
            avctx->height = 240;
            break;
        case 7:
            avctx->width  = get_bits(&gb, 12);
            avctx->height = get_bits(&gb, 12);
            break;
        }

        s->halfpel_flag  = get_bits1(&gb);
        s->thirdpel_flag = get_bits1(&gb);

        /* unknown fields */
        unk0 = get_bits1(&gb);
        unk1 = get_bits1(&gb);
        unk2 = get_bits1(&gb);
        unk3 = get_bits1(&gb);

        h->low_delay = get_bits1(&gb);

        /* unknown field */
        unk4 = get_bits1(&gb);

        av_log(avctx, AV_LOG_DEBUG, "Unknown fields %d %d %d %d %d\n",
               unk0, unk1, unk2, unk3, unk4);

        if (skip_1stop_8data_bits(&gb) < 0) {
            ret = AVERROR_INVALIDDATA;
            goto fail;
        }

        s->has_watermark  = get_bits1(&gb);
        avctx->has_b_frames = !h->low_delay;
        if (s->has_watermark) {
#if CONFIG_ZLIB
            unsigned watermark_width  = svq3_get_ue_golomb(&gb);
            unsigned watermark_height = svq3_get_ue_golomb(&gb);
            int u1                    = svq3_get_ue_golomb(&gb);
            int u2                    = get_bits(&gb, 8);
            int u3                    = get_bits(&gb, 2);
            int u4                    = svq3_get_ue_golomb(&gb);
            unsigned long buf_len     = watermark_width *
                                        watermark_height * 4;
            int offset                = get_bits_count(&gb) + 7 >> 3;
            uint8_t *buf;

            if (watermark_height <= 0 ||
                (uint64_t)watermark_width * 4 > UINT_MAX / watermark_height) {
                ret = -1;
                goto fail;
            }

            buf = av_malloc(buf_len);
            if (!buf) {
                ret = AVERROR(ENOMEM);
                goto fail;
            }
            av_log(avctx, AV_LOG_DEBUG, "watermark size: %ux%u\n",
                   watermark_width, watermark_height);
            av_log(avctx, AV_LOG_DEBUG,
                   "u1: %x u2: %x u3: %x compressed data size: %d offset: %d\n",
                   u1, u2, u3, u4, offset);
            if (uncompress(buf, &buf_len, extradata + 8 + offset,
                           size - offset) != Z_OK) {
                av_log(avctx, AV_LOG_ERROR,
                       "could not uncompress watermark logo\n");
                av_free(buf);
                ret = -1;
                goto fail;
            }
            s->watermark_key = ff_svq1_packet_checksum(buf, buf_len, 0);
            s->watermark_key = s->watermark_key << 16 | s->watermark_key;
            av_log(avctx, AV_LOG_DEBUG,
                   "watermark key %#"PRIx32"\n", s->watermark_key);
            av_free(buf);
#else
            av_log(avctx, AV_LOG_ERROR,
                   "this svq3 file contains watermark which need zlib support compiled in\n");
            ret = -1;
            goto fail;
#endif
        }
    }

    h->width  = avctx->width;
    h->height = avctx->height;
    h->mb_width  = (h->width + 15) / 16;
    h->mb_height = (h->height + 15) / 16;
    h->mb_stride = h->mb_width + 1;
    h->mb_num    = h->mb_width * h->mb_height;
    h->b_stride = 4 * h->mb_width;
    s->h_edge_pos = h->mb_width * 16;
    s->v_edge_pos = h->mb_height * 16;

    if ((ret = ff_h264_alloc_tables(h)) < 0) {
        av_log(avctx, AV_LOG_ERROR, "svq3 memory allocation failed\n");
        goto fail;
    }

    return 0;
fail:
    svq3_decode_end(avctx);
    return ret;
}

static void free_picture(AVCodecContext *avctx, H264Picture *pic)
{
    int i;
    for (i = 0; i < 2; i++) {
        av_buffer_unref(&pic->motion_val_buf[i]);
        av_buffer_unref(&pic->ref_index_buf[i]);
    }
    av_buffer_unref(&pic->mb_type_buf);

    av_frame_unref(pic->f);
}

static int get_buffer(AVCodecContext *avctx, H264Picture *pic)
{
    SVQ3Context *s = avctx->priv_data;
    H264Context *h = &s->h;
    H264SliceContext *sl = &h->slice_ctx[0];
    const int big_mb_num    = h->mb_stride * (h->mb_height + 1) + 1;
    const int mb_array_size = h->mb_stride * h->mb_height;
    const int b4_stride     = h->mb_width * 4 + 1;
    const int b4_array_size = b4_stride * h->mb_height * 4;
    int ret;

    if (!pic->motion_val_buf[0]) {
        int i;

        pic->mb_type_buf = av_buffer_allocz((big_mb_num + h->mb_stride) * sizeof(uint32_t));
        if (!pic->mb_type_buf)
            return AVERROR(ENOMEM);
        pic->mb_type = (uint32_t*)pic->mb_type_buf->data + 2 * h->mb_stride + 1;

        for (i = 0; i < 2; i++) {
            pic->motion_val_buf[i] = av_buffer_allocz(2 * (b4_array_size + 4) * sizeof(int16_t));
            pic->ref_index_buf[i]  = av_buffer_allocz(4 * mb_array_size);
            if (!pic->motion_val_buf[i] || !pic->ref_index_buf[i]) {
                ret = AVERROR(ENOMEM);
                goto fail;
            }

            pic->motion_val[i] = (int16_t (*)[2])pic->motion_val_buf[i]->data + 4;
            pic->ref_index[i]  = pic->ref_index_buf[i]->data;
        }
    }
    pic->reference = !(h->pict_type == AV_PICTURE_TYPE_B);

    ret = ff_get_buffer(avctx, pic->f,
                        pic->reference ? AV_GET_BUFFER_FLAG_REF : 0);
    if (ret < 0)
        goto fail;

    if (!sl->edge_emu_buffer) {
        sl->edge_emu_buffer = av_mallocz_array(pic->f->linesize[0], 17);
        if (!sl->edge_emu_buffer)
            return AVERROR(ENOMEM);
    }

    sl->linesize   = pic->f->linesize[0];
    sl->uvlinesize = pic->f->linesize[1];

    return 0;
fail:
    free_picture(avctx, pic);
    return ret;
}

static int svq3_decode_frame(AVCodecContext *avctx, void *data,
                             int *got_frame, AVPacket *avpkt)
{
    SVQ3Context *s     = avctx->priv_data;
    H264Context *h     = &s->h;
    H264SliceContext *sl = &h->slice_ctx[0];
    int buf_size       = avpkt->size;
    int left;
    uint8_t *buf;
    int ret, m, i;

    /* special case for last picture */
    if (buf_size == 0) {
        if (s->next_pic->f->data[0] && !h->low_delay && !s->last_frame_output) {
            ret = av_frame_ref(data, s->next_pic->f);
            if (ret < 0)
                return ret;
            s->last_frame_output = 1;
            *got_frame          = 1;
        }
        return 0;
    }

    sl->mb_x = sl->mb_y = sl->mb_xy = 0;

    if (s->watermark_key) {
        av_fast_padded_malloc(&s->buf, &s->buf_size, buf_size);
        if (!s->buf)
            return AVERROR(ENOMEM);
        memcpy(s->buf, avpkt->data, buf_size);
        buf = s->buf;
    } else {
        buf = avpkt->data;
    }

    ret = init_get_bits(&s->gb, buf, 8 * buf_size);
    if (ret < 0)
        return ret;

    if (svq3_decode_slice_header(avctx))
        return -1;

    h->pict_type = sl->slice_type;

    if (h->pict_type != AV_PICTURE_TYPE_B)
        FFSWAP(H264Picture*, s->next_pic, s->last_pic);

    av_frame_unref(s->cur_pic->f);

    /* for skipping the frame */
    s->cur_pic->f->pict_type = h->pict_type;
    s->cur_pic->f->key_frame = (h->pict_type == AV_PICTURE_TYPE_I);

    ret = get_buffer(avctx, s->cur_pic);
    if (ret < 0)
        return ret;

    h->cur_pic_ptr = s->cur_pic;
    h->cur_pic     = *s->cur_pic;

    for (i = 0; i < 16; i++) {
        h->block_offset[i]           = (4 * ((scan8[i] - scan8[0]) & 7)) + 4 * sl->linesize * ((scan8[i] - scan8[0]) >> 3);
        h->block_offset[48 + i]      = (4 * ((scan8[i] - scan8[0]) & 7)) + 8 * sl->linesize * ((scan8[i] - scan8[0]) >> 3);
    }
    for (i = 0; i < 16; i++) {
        h->block_offset[16 + i]      =
        h->block_offset[32 + i]      = (4 * ((scan8[i] - scan8[0]) & 7)) + 4 * sl->uvlinesize * ((scan8[i] - scan8[0]) >> 3);
        h->block_offset[48 + 16 + i] =
        h->block_offset[48 + 32 + i] = (4 * ((scan8[i] - scan8[0]) & 7)) + 8 * sl->uvlinesize * ((scan8[i] - scan8[0]) >> 3);
    }

    if (h->pict_type != AV_PICTURE_TYPE_I) {
        if (!s->last_pic->f->data[0]) {
            av_log(avctx, AV_LOG_ERROR, "Missing reference frame.\n");
            av_frame_unref(s->last_pic->f);
            ret = get_buffer(avctx, s->last_pic);
            if (ret < 0)
                return ret;
            memset(s->last_pic->f->data[0], 0, avctx->height * s->last_pic->f->linesize[0]);
            memset(s->last_pic->f->data[1], 0x80, (avctx->height / 2) *
                   s->last_pic->f->linesize[1]);
            memset(s->last_pic->f->data[2], 0x80, (avctx->height / 2) *
                   s->last_pic->f->linesize[2]);
        }

        if (h->pict_type == AV_PICTURE_TYPE_B && !s->next_pic->f->data[0]) {
            av_log(avctx, AV_LOG_ERROR, "Missing reference frame.\n");
            av_frame_unref(s->next_pic->f);
            ret = get_buffer(avctx, s->next_pic);
            if (ret < 0)
                return ret;
            memset(s->next_pic->f->data[0], 0, avctx->height * s->next_pic->f->linesize[0]);
            memset(s->next_pic->f->data[1], 0x80, (avctx->height / 2) *
                   s->next_pic->f->linesize[1]);
            memset(s->next_pic->f->data[2], 0x80, (avctx->height / 2) *
                   s->next_pic->f->linesize[2]);
        }
    }

    if (avctx->debug & FF_DEBUG_PICT_INFO)
        av_log(h->avctx, AV_LOG_DEBUG,
               "%c hpel:%d, tpel:%d aqp:%d qp:%d, slice_num:%02X\n",
               av_get_picture_type_char(h->pict_type),
               s->halfpel_flag, s->thirdpel_flag,
               s->adaptive_quant, h->slice_ctx[0].qscale, sl->slice_num);

    if (avctx->skip_frame >= AVDISCARD_NONREF && h->pict_type == AV_PICTURE_TYPE_B ||
        avctx->skip_frame >= AVDISCARD_NONKEY && h->pict_type != AV_PICTURE_TYPE_I ||
        avctx->skip_frame >= AVDISCARD_ALL)
        return 0;

    if (s->next_p_frame_damaged) {
        if (h->pict_type == AV_PICTURE_TYPE_B)
            return 0;
        else
            s->next_p_frame_damaged = 0;
    }

    if (h->pict_type == AV_PICTURE_TYPE_B) {
        h->frame_num_offset = sl->slice_num - h->prev_frame_num;

        if (h->frame_num_offset < 0)
            h->frame_num_offset += 256;
        if (h->frame_num_offset == 0 ||
            h->frame_num_offset >= h->prev_frame_num_offset) {
            av_log(h->avctx, AV_LOG_ERROR, "error in B-frame picture id\n");
            return -1;
        }
    } else {
        h->prev_frame_num        = h->frame_num;
        h->frame_num             = sl->slice_num;
        h->prev_frame_num_offset = h->frame_num - h->prev_frame_num;

        if (h->prev_frame_num_offset < 0)
            h->prev_frame_num_offset += 256;
    }

    for (m = 0; m < 2; m++) {
        int i;
        for (i = 0; i < 4; i++) {
            int j;
            for (j = -1; j < 4; j++)
                sl->ref_cache[m][scan8[0] + 8 * i + j] = 1;
            if (i < 3)
                sl->ref_cache[m][scan8[0] + 8 * i + j] = PART_NOT_AVAILABLE;
        }
    }

    for (sl->mb_y = 0; sl->mb_y < h->mb_height; sl->mb_y++) {
        for (sl->mb_x = 0; sl->mb_x < h->mb_width; sl->mb_x++) {
            unsigned mb_type;
            sl->mb_xy = sl->mb_x + sl->mb_y * h->mb_stride;

            if ((get_bits_left(&h->gb)) <= 7) {
                if (((get_bits_count(&h->gb) & 7) == 0 ||
                    show_bits(&h->gb, get_bits_left(&h->gb) & 7) == 0)) {

                    if (svq3_decode_slice_header(avctx))
                        return -1;
                }
                /* TODO: support s->mb_skip_run */
            }

            mb_type = svq3_get_ue_golomb(&h->gb);

            if (h->pict_type == AV_PICTURE_TYPE_I)
                mb_type += 8;
            else if (h->pict_type == AV_PICTURE_TYPE_B && mb_type >= 4)
                mb_type += 4;
            if (mb_type > 33 || svq3_decode_mb(s, mb_type)) {
                av_log(h->avctx, AV_LOG_ERROR,
                       "error while decoding MB %d %d\n", sl->mb_x, sl->mb_y);
                return -1;
            }

            if (mb_type != 0 || sl->cbp)
                hl_decode_mb(h, &h->slice_ctx[0]);

            if (h->pict_type != AV_PICTURE_TYPE_B && !h->low_delay)
                h->cur_pic.mb_type[sl->mb_x + sl->mb_y * h->mb_stride] =
                    (h->pict_type == AV_PICTURE_TYPE_P && mb_type < 8) ? (mb_type - 1) : -1;
        }

        ff_draw_horiz_band(avctx, s->cur_pic->f,
                           s->last_pic->f->data[0] ? s->last_pic->f : NULL,
                           16 * sl->mb_y, 16, h->picture_structure, 0,
                           h->low_delay);
    }

    left = buf_size*8 - get_bits_count(&h->gb);

    if (sl->mb_y != h->mb_height || sl->mb_x != h->mb_width) {
        av_log(avctx, AV_LOG_INFO, "frame num %d incomplete pic x %d y %d left %d\n", avctx->frame_number, sl->mb_y, sl->mb_x, left);
        //av_hex_dump(stderr, buf+buf_size-8, 8);
    }

    if (left < 0) {
        av_log(avctx, AV_LOG_ERROR, "frame num %d left %d\n", avctx->frame_number, left);
        return -1;
    }

    if (h->pict_type == AV_PICTURE_TYPE_B || h->low_delay)
        ret = av_frame_ref(data, s->cur_pic->f);
    else if (s->last_pic->f->data[0])
        ret = av_frame_ref(data, s->last_pic->f);
    if (ret < 0)
        return ret;

    /* Do not output the last pic after seeking. */
    if (s->last_pic->f->data[0] || h->low_delay)
        *got_frame = 1;

    if (h->pict_type != AV_PICTURE_TYPE_B) {
        FFSWAP(H264Picture*, s->cur_pic, s->next_pic);
    } else {
        av_frame_unref(s->cur_pic->f);
    }

    return buf_size;
}

static av_cold int svq3_decode_end(AVCodecContext *avctx)
{
    SVQ3Context *s = avctx->priv_data;
    H264Context *h = &s->h;

    free_picture(avctx, s->cur_pic);
    free_picture(avctx, s->next_pic);
    free_picture(avctx, s->last_pic);
    av_frame_free(&s->cur_pic->f);
    av_frame_free(&s->next_pic->f);
    av_frame_free(&s->last_pic->f);
    av_freep(&s->cur_pic);
    av_freep(&s->next_pic);
    av_freep(&s->last_pic);
    av_freep(&s->slice_buf);

    memset(&h->cur_pic, 0, sizeof(h->cur_pic));

    ff_h264_free_context(h);

    av_freep(&s->buf);
    s->buf_size = 0;

    return 0;
}

AVCodec ff_svq3_decoder = {
    .name           = "svq3",
    .long_name      = NULL_IF_CONFIG_SMALL("Sorenson Vector Quantizer 3 / Sorenson Video 3 / SVQ3"),
    .type           = AVMEDIA_TYPE_VIDEO,
    .id             = AV_CODEC_ID_SVQ3,
    .priv_data_size = sizeof(SVQ3Context),
    .init           = svq3_decode_init,
    .close          = svq3_decode_end,
    .decode         = svq3_decode_frame,
    .capabilities   = AV_CODEC_CAP_DRAW_HORIZ_BAND |
                      AV_CODEC_CAP_DR1             |
                      AV_CODEC_CAP_DELAY,
    .pix_fmts       = (const enum AVPixelFormat[]) { AV_PIX_FMT_YUVJ420P,
                                                     AV_PIX_FMT_NONE},
};<|MERGE_RESOLUTION|>--- conflicted
+++ resolved
@@ -162,13 +162,9 @@
     61694, 68745, 77615, 89113, 100253, 109366, 126635, 141533
 };
 
-<<<<<<< HEAD
 static int svq3_decode_end(AVCodecContext *avctx);
 
-void ff_svq3_luma_dc_dequant_idct_c(int16_t *output, int16_t *input, int qp)
-=======
 static void svq3_luma_dc_dequant_idct_c(int16_t *output, int16_t *input, int qp)
->>>>>>> 15b0517d
 {
     const int qmul = svq3_dequant_coeff[qp];
 #define stride 16
