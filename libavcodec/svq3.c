/*
 * Copyright (c) 2003 The FFmpeg Project
 *
 * This file is part of FFmpeg.
 *
 * FFmpeg is free software; you can redistribute it and/or
 * modify it under the terms of the GNU Lesser General Public
 * License as published by the Free Software Foundation; either
 * version 2.1 of the License, or (at your option) any later version.
 *
 * FFmpeg is distributed in the hope that it will be useful,
 * but WITHOUT ANY WARRANTY; without even the implied warranty of
 * MERCHANTABILITY or FITNESS FOR A PARTICULAR PURPOSE.  See the GNU
 * Lesser General Public License for more details.
 *
 * You should have received a copy of the GNU Lesser General Public
 * License along with FFmpeg; if not, write to the Free Software
 * Foundation, Inc., 51 Franklin Street, Fifth Floor, Boston, MA 02110-1301 USA
 */

/*
 * How to use this decoder:
 * SVQ3 data is transported within Apple Quicktime files. Quicktime files
 * have stsd atoms to describe media trak properties. A stsd atom for a
 * video trak contains 1 or more ImageDescription atoms. These atoms begin
 * with the 4-byte length of the atom followed by the codec fourcc. Some
 * decoders need information in this atom to operate correctly. Such
 * is the case with SVQ3. In order to get the best use out of this decoder,
 * the calling app must make the SVQ3 ImageDescription atom available
 * via the AVCodecContext's extradata[_size] field:
 *
 * AVCodecContext.extradata = pointer to ImageDescription, first characters
 * are expected to be 'S', 'V', 'Q', and '3', NOT the 4-byte atom length
 * AVCodecContext.extradata_size = size of ImageDescription atom memory
 * buffer (which will be the same as the ImageDescription atom size field
 * from the QT file, minus 4 bytes since the length is missing)
 *
 * You will know you have these parameters passed correctly when the decoder
 * correctly decodes this file:
 *  http://samples.mplayerhq.hu/V-codecs/SVQ3/Vertical400kbit.sorenson3.mov
 */

#include <inttypes.h>

#include "libavutil/attributes.h"
#include "internal.h"
#include "avcodec.h"
#include "mpegutils.h"
#include "h264.h"
#include "h264_mvpred.h"
#include "h264data.h"
#include "golomb.h"
#include "hpeldsp.h"
#include "mathops.h"
#include "rectangle.h"
#include "tpeldsp.h"
#include "vdpau_internal.h"

#if CONFIG_ZLIB
#include <zlib.h>
#endif

#include "svq1.h"

/**
 * @file
 * svq3 decoder.
 */

typedef struct SVQ3Context {
    H264Context h;

    H264DSPContext  h264dsp;
    H264PredContext hpc;
    HpelDSPContext hdsp;
    TpelDSPContext tdsp;
    VideoDSPContext vdsp;

    H264Picture *cur_pic;
    H264Picture *next_pic;
    H264Picture *last_pic;
    GetBitContext gb;
    uint8_t *slice_buf;
    int slice_size;
    int halfpel_flag;
    int thirdpel_flag;
    int has_watermark;
    uint32_t watermark_key;
    uint8_t *buf;
    int buf_size;
    int adaptive_quant;
    int next_p_frame_damaged;
    int h_edge_pos;
    int v_edge_pos;
    int last_frame_output;

    int mb_x, mb_y;
    int mb_xy;

    int chroma_pred_mode;
    int intra16x16_pred_mode;

    int8_t   intra4x4_pred_mode_cache[5 * 8];
    int8_t (*intra4x4_pred_mode);

    unsigned int top_samples_available;
    unsigned int topright_samples_available;
    unsigned int left_samples_available;

    uint8_t *edge_emu_buffer;
} SVQ3Context;

#define FULLPEL_MODE  1
#define HALFPEL_MODE  2
#define THIRDPEL_MODE 3
#define PREDICT_MODE  4

/* dual scan (from some older h264 draft)
 * o-->o-->o   o
 *         |  /|
 * o   o   o / o
 * | / |   |/  |
 * o   o   o   o
 *   /
 * o-->o-->o-->o
 */
static const uint8_t svq3_scan[16] = {
    0 + 0 * 4, 1 + 0 * 4, 2 + 0 * 4, 2 + 1 * 4,
    2 + 2 * 4, 3 + 0 * 4, 3 + 1 * 4, 3 + 2 * 4,
    0 + 1 * 4, 0 + 2 * 4, 1 + 1 * 4, 1 + 2 * 4,
    0 + 3 * 4, 1 + 3 * 4, 2 + 3 * 4, 3 + 3 * 4,
};

static const uint8_t luma_dc_zigzag_scan[16] = {
    0 * 16 + 0 * 64, 1 * 16 + 0 * 64, 2 * 16 + 0 * 64, 0 * 16 + 2 * 64,
    3 * 16 + 0 * 64, 0 * 16 + 1 * 64, 1 * 16 + 1 * 64, 2 * 16 + 1 * 64,
    1 * 16 + 2 * 64, 2 * 16 + 2 * 64, 3 * 16 + 2 * 64, 0 * 16 + 3 * 64,
    3 * 16 + 1 * 64, 1 * 16 + 3 * 64, 2 * 16 + 3 * 64, 3 * 16 + 3 * 64,
};

static const uint8_t svq3_pred_0[25][2] = {
    { 0, 0 },
    { 1, 0 }, { 0, 1 },
    { 0, 2 }, { 1, 1 }, { 2, 0 },
    { 3, 0 }, { 2, 1 }, { 1, 2 }, { 0, 3 },
    { 0, 4 }, { 1, 3 }, { 2, 2 }, { 3, 1 }, { 4, 0 },
    { 4, 1 }, { 3, 2 }, { 2, 3 }, { 1, 4 },
    { 2, 4 }, { 3, 3 }, { 4, 2 },
    { 4, 3 }, { 3, 4 },
    { 4, 4 }
};

static const int8_t svq3_pred_1[6][6][5] = {
    { { 2, -1, -1, -1, -1 }, { 2, 1, -1, -1, -1 }, { 1, 2, -1, -1, -1 },
      { 2,  1, -1, -1, -1 }, { 1, 2, -1, -1, -1 }, { 1, 2, -1, -1, -1 } },
    { { 0,  2, -1, -1, -1 }, { 0, 2,  1,  4,  3 }, { 0, 1,  2,  4,  3 },
      { 0,  2,  1,  4,  3 }, { 2, 0,  1,  3,  4 }, { 0, 4,  2,  1,  3 } },
    { { 2,  0, -1, -1, -1 }, { 2, 1,  0,  4,  3 }, { 1, 2,  4,  0,  3 },
      { 2,  1,  0,  4,  3 }, { 2, 1,  4,  3,  0 }, { 1, 2,  4,  0,  3 } },
    { { 2,  0, -1, -1, -1 }, { 2, 0,  1,  4,  3 }, { 1, 2,  0,  4,  3 },
      { 2,  1,  0,  4,  3 }, { 2, 1,  3,  4,  0 }, { 2, 4,  1,  0,  3 } },
    { { 0,  2, -1, -1, -1 }, { 0, 2,  1,  3,  4 }, { 1, 2,  3,  0,  4 },
      { 2,  0,  1,  3,  4 }, { 2, 1,  3,  0,  4 }, { 2, 0,  4,  3,  1 } },
    { { 0,  2, -1, -1, -1 }, { 0, 2,  4,  1,  3 }, { 1, 4,  2,  0,  3 },
      { 4,  2,  0,  1,  3 }, { 2, 0,  1,  4,  3 }, { 4, 2,  1,  0,  3 } },
};

static const struct {
    uint8_t run;
    uint8_t level;
} svq3_dct_tables[2][16] = {
    { { 0, 0 }, { 0, 1 }, { 1, 1 }, { 2, 1 }, { 0, 2 }, { 3, 1 }, { 4, 1 }, { 5, 1 },
      { 0, 3 }, { 1, 2 }, { 2, 2 }, { 6, 1 }, { 7, 1 }, { 8, 1 }, { 9, 1 }, { 0, 4 } },
    { { 0, 0 }, { 0, 1 }, { 1, 1 }, { 0, 2 }, { 2, 1 }, { 0, 3 }, { 0, 4 }, { 0, 5 },
      { 3, 1 }, { 4, 1 }, { 1, 2 }, { 1, 3 }, { 0, 6 }, { 0, 7 }, { 0, 8 }, { 0, 9 } }
};

static const uint32_t svq3_dequant_coeff[32] = {
     3881,  4351,  4890,  5481,   6154,   6914,   7761,   8718,
     9781, 10987, 12339, 13828,  15523,  17435,  19561,  21873,
    24552, 27656, 30847, 34870,  38807,  43747,  49103,  54683,
    61694, 68745, 77615, 89113, 100253, 109366, 126635, 141533
};

static int svq3_decode_end(AVCodecContext *avctx);

static void svq3_luma_dc_dequant_idct_c(int16_t *output, int16_t *input, int qp)
{
    const int qmul = svq3_dequant_coeff[qp];
#define stride 16
    int i;
    int temp[16];
    static const uint8_t x_offset[4] = { 0, 1 * stride, 4 * stride, 5 * stride };

    for (i = 0; i < 4; i++) {
        const int z0 = 13 * (input[4 * i + 0] +      input[4 * i + 2]);
        const int z1 = 13 * (input[4 * i + 0] -      input[4 * i + 2]);
        const int z2 =  7 *  input[4 * i + 1] - 17 * input[4 * i + 3];
        const int z3 = 17 *  input[4 * i + 1] +  7 * input[4 * i + 3];

        temp[4 * i + 0] = z0 + z3;
        temp[4 * i + 1] = z1 + z2;
        temp[4 * i + 2] = z1 - z2;
        temp[4 * i + 3] = z0 - z3;
    }

    for (i = 0; i < 4; i++) {
        const int offset = x_offset[i];
        const int z0     = 13 * (temp[4 * 0 + i] +      temp[4 * 2 + i]);
        const int z1     = 13 * (temp[4 * 0 + i] -      temp[4 * 2 + i]);
        const int z2     =  7 *  temp[4 * 1 + i] - 17 * temp[4 * 3 + i];
        const int z3     = 17 *  temp[4 * 1 + i] +  7 * temp[4 * 3 + i];

        output[stride *  0 + offset] = (z0 + z3) * qmul + 0x80000 >> 20;
        output[stride *  2 + offset] = (z1 + z2) * qmul + 0x80000 >> 20;
        output[stride *  8 + offset] = (z1 - z2) * qmul + 0x80000 >> 20;
        output[stride * 10 + offset] = (z0 - z3) * qmul + 0x80000 >> 20;
    }
}
#undef stride

static void svq3_add_idct_c(uint8_t *dst, int16_t *block,
                            int stride, int qp, int dc)
{
    const int qmul = svq3_dequant_coeff[qp];
    int i;

    if (dc) {
        dc       = 13 * 13 * (dc == 1 ? 1538 * block[0]
                                      : qmul * (block[0] >> 3) / 2);
        block[0] = 0;
    }

    for (i = 0; i < 4; i++) {
        const int z0 = 13 * (block[0 + 4 * i] +      block[2 + 4 * i]);
        const int z1 = 13 * (block[0 + 4 * i] -      block[2 + 4 * i]);
        const int z2 =  7 *  block[1 + 4 * i] - 17 * block[3 + 4 * i];
        const int z3 = 17 *  block[1 + 4 * i] +  7 * block[3 + 4 * i];

        block[0 + 4 * i] = z0 + z3;
        block[1 + 4 * i] = z1 + z2;
        block[2 + 4 * i] = z1 - z2;
        block[3 + 4 * i] = z0 - z3;
    }

    for (i = 0; i < 4; i++) {
        const int z0 = 13 * (block[i + 4 * 0] +      block[i + 4 * 2]);
        const int z1 = 13 * (block[i + 4 * 0] -      block[i + 4 * 2]);
        const int z2 =  7 *  block[i + 4 * 1] - 17 * block[i + 4 * 3];
        const int z3 = 17 *  block[i + 4 * 1] +  7 * block[i + 4 * 3];
        const int rr = (dc + 0x80000);

        dst[i + stride * 0] = av_clip_uint8(dst[i + stride * 0] + ((z0 + z3) * qmul + rr >> 20));
        dst[i + stride * 1] = av_clip_uint8(dst[i + stride * 1] + ((z1 + z2) * qmul + rr >> 20));
        dst[i + stride * 2] = av_clip_uint8(dst[i + stride * 2] + ((z1 - z2) * qmul + rr >> 20));
        dst[i + stride * 3] = av_clip_uint8(dst[i + stride * 3] + ((z0 - z3) * qmul + rr >> 20));
    }

    memset(block, 0, 16 * sizeof(int16_t));
}

static inline int svq3_decode_block(GetBitContext *gb, int16_t *block,
                                    int index, const int type)
{
    static const uint8_t *const scan_patterns[4] = {
        luma_dc_zigzag_scan, ff_zigzag_scan, svq3_scan, ff_h264_chroma_dc_scan
    };

    int run, level, sign, limit;
    unsigned vlc;
    const int intra           = 3 * type >> 2;
    const uint8_t *const scan = scan_patterns[type];

    for (limit = (16 >> intra); index < 16; index = limit, limit += 8) {
        for (; (vlc = svq3_get_ue_golomb(gb)) != 0; index++) {
            if ((int32_t)vlc < 0)
                return -1;

            sign     = (vlc & 1) ? 0 : -1;
            vlc      = vlc + 1 >> 1;

            if (type == 3) {
                if (vlc < 3) {
                    run   = 0;
                    level = vlc;
                } else if (vlc < 4) {
                    run   = 1;
                    level = 1;
                } else {
                    run   = vlc & 0x3;
                    level = (vlc + 9 >> 2) - run;
                }
            } else {
                if (vlc < 16U) {
                    run   = svq3_dct_tables[intra][vlc].run;
                    level = svq3_dct_tables[intra][vlc].level;
                } else if (intra) {
                    run   = vlc & 0x7;
                    level = (vlc >> 3) + ((run == 0) ? 8 : ((run < 2) ? 2 : ((run < 5) ? 0 : -1)));
                } else {
                    run   = vlc & 0xF;
                    level = (vlc >> 4) + ((run == 0) ? 4 : ((run < 3) ? 2 : ((run < 10) ? 1 : 0)));
                }
            }


            if ((index += run) >= limit)
                return -1;

            block[scan[index]] = (level ^ sign) - sign;
        }

        if (type != 2) {
            break;
        }
    }

    return 0;
}

static inline void svq3_mc_dir_part(SVQ3Context *s,
                                    int x, int y, int width, int height,
                                    int mx, int my, int dxy,
                                    int thirdpel, int dir, int avg)
{
    H264Context *h = &s->h;
    H264SliceContext *sl = &h->slice_ctx[0];
    const H264Picture *pic = (dir == 0) ? s->last_pic : s->next_pic;
    uint8_t *src, *dest;
    int i, emu = 0;
    int blocksize = 2 - (width >> 3); // 16->0, 8->1, 4->2

    mx += x;
    my += y;

    if (mx < 0 || mx >= s->h_edge_pos - width  - 1 ||
        my < 0 || my >= s->v_edge_pos - height - 1) {
        emu = 1;
        mx = av_clip(mx, -16, s->h_edge_pos - width  + 15);
        my = av_clip(my, -16, s->v_edge_pos - height + 15);
    }

    /* form component predictions */
    dest = h->cur_pic.f->data[0] + x + y * sl->linesize;
    src  = pic->f->data[0] + mx + my * sl->linesize;

    if (emu) {
        s->vdsp.emulated_edge_mc(s->edge_emu_buffer, src,
                                 sl->linesize, sl->linesize,
                                 width + 1, height + 1,
                                 mx, my, s->h_edge_pos, s->v_edge_pos);
        src = s->edge_emu_buffer;
    }
    if (thirdpel)
        (avg ? s->tdsp.avg_tpel_pixels_tab
             : s->tdsp.put_tpel_pixels_tab)[dxy](dest, src, sl->linesize,
                                                 width, height);
    else
        (avg ? s->hdsp.avg_pixels_tab
             : s->hdsp.put_pixels_tab)[blocksize][dxy](dest, src, sl->linesize,
                                                       height);

    if (!(h->flags & AV_CODEC_FLAG_GRAY)) {
        mx     = mx + (mx < (int) x) >> 1;
        my     = my + (my < (int) y) >> 1;
        width  = width  >> 1;
        height = height >> 1;
        blocksize++;

        for (i = 1; i < 3; i++) {
            dest = h->cur_pic.f->data[i] + (x >> 1) + (y >> 1) * sl->uvlinesize;
            src  = pic->f->data[i] + mx + my * sl->uvlinesize;

            if (emu) {
                s->vdsp.emulated_edge_mc(s->edge_emu_buffer, src,
                                         sl->uvlinesize, sl->uvlinesize,
                                         width + 1, height + 1,
                                         mx, my, (s->h_edge_pos >> 1),
                                         s->v_edge_pos >> 1);
                src = s->edge_emu_buffer;
            }
            if (thirdpel)
                (avg ? s->tdsp.avg_tpel_pixels_tab
                     : s->tdsp.put_tpel_pixels_tab)[dxy](dest, src,
                                                         sl->uvlinesize,
                                                         width, height);
            else
                (avg ? s->hdsp.avg_pixels_tab
                     : s->hdsp.put_pixels_tab)[blocksize][dxy](dest, src,
                                                               sl->uvlinesize,
                                                               height);
        }
    }
}

static inline int svq3_mc_dir(SVQ3Context *s, int size, int mode,
                              int dir, int avg)
{
    int i, j, k, mx, my, dx, dy, x, y;
    H264Context *h          = &s->h;
    H264SliceContext *sl    = &h->slice_ctx[0];
    const int part_width    = ((size & 5) == 4) ? 4 : 16 >> (size & 1);
    const int part_height   = 16 >> ((unsigned)(size + 1) / 3);
    const int extra_width   = (mode == PREDICT_MODE) ? -16 * 6 : 0;
    const int h_edge_pos    = 6 * (s->h_edge_pos - part_width)  - extra_width;
    const int v_edge_pos    = 6 * (s->v_edge_pos - part_height) - extra_width;

    for (i = 0; i < 16; i += part_height)
        for (j = 0; j < 16; j += part_width) {
            const int b_xy = (4 * s->mb_x + (j >> 2)) +
                             (4 * s->mb_y + (i >> 2)) * h->b_stride;
            int dxy;
            x = 16 * s->mb_x + j;
            y = 16 * s->mb_y + i;
            k = (j >> 2 & 1) + (i >> 1 & 2) +
                (j >> 1 & 4) + (i      & 8);

            if (mode != PREDICT_MODE) {
                pred_motion(h, sl, k, part_width >> 2, dir, 1, &mx, &my);
            } else {
                mx = s->next_pic->motion_val[0][b_xy][0] << 1;
                my = s->next_pic->motion_val[0][b_xy][1] << 1;

                if (dir == 0) {
                    mx = mx * h->frame_num_offset /
                         h->prev_frame_num_offset + 1 >> 1;
                    my = my * h->frame_num_offset /
                         h->prev_frame_num_offset + 1 >> 1;
                } else {
                    mx = mx * (h->frame_num_offset - h->prev_frame_num_offset) /
                         h->prev_frame_num_offset + 1 >> 1;
                    my = my * (h->frame_num_offset - h->prev_frame_num_offset) /
                         h->prev_frame_num_offset + 1 >> 1;
                }
            }

            /* clip motion vector prediction to frame border */
            mx = av_clip(mx, extra_width - 6 * x, h_edge_pos - 6 * x);
            my = av_clip(my, extra_width - 6 * y, v_edge_pos - 6 * y);

            /* get (optional) motion vector differential */
            if (mode == PREDICT_MODE) {
                dx = dy = 0;
            } else {
                dy = svq3_get_se_golomb(&h->gb);
                dx = svq3_get_se_golomb(&h->gb);

                if (dx == INVALID_VLC || dy == INVALID_VLC) {
                    av_log(h->avctx, AV_LOG_ERROR, "invalid MV vlc\n");
                    return -1;
                }
            }

            /* compute motion vector */
            if (mode == THIRDPEL_MODE) {
                int fx, fy;
                mx  = (mx + 1 >> 1) + dx;
                my  = (my + 1 >> 1) + dy;
                fx  = (unsigned)(mx + 0x3000) / 3 - 0x1000;
                fy  = (unsigned)(my + 0x3000) / 3 - 0x1000;
                dxy = (mx - 3 * fx) + 4 * (my - 3 * fy);

                svq3_mc_dir_part(s, x, y, part_width, part_height,
                                 fx, fy, dxy, 1, dir, avg);
                mx += mx;
                my += my;
            } else if (mode == HALFPEL_MODE || mode == PREDICT_MODE) {
                mx  = (unsigned)(mx + 1 + 0x3000) / 3 + dx - 0x1000;
                my  = (unsigned)(my + 1 + 0x3000) / 3 + dy - 0x1000;
                dxy = (mx & 1) + 2 * (my & 1);

                svq3_mc_dir_part(s, x, y, part_width, part_height,
                                 mx >> 1, my >> 1, dxy, 0, dir, avg);
                mx *= 3;
                my *= 3;
            } else {
                mx = (unsigned)(mx + 3 + 0x6000) / 6 + dx - 0x1000;
                my = (unsigned)(my + 3 + 0x6000) / 6 + dy - 0x1000;

                svq3_mc_dir_part(s, x, y, part_width, part_height,
                                 mx, my, 0, 0, dir, avg);
                mx *= 6;
                my *= 6;
            }

            /* update mv_cache */
            if (mode != PREDICT_MODE) {
                int32_t mv = pack16to32(mx, my);

                if (part_height == 8 && i < 8) {
                    AV_WN32A(sl->mv_cache[dir][scan8[k] + 1 * 8], mv);

                    if (part_width == 8 && j < 8)
                        AV_WN32A(sl->mv_cache[dir][scan8[k] + 1 + 1 * 8], mv);
                }
                if (part_width == 8 && j < 8)
                    AV_WN32A(sl->mv_cache[dir][scan8[k] + 1], mv);
                if (part_width == 4 || part_height == 4)
                    AV_WN32A(sl->mv_cache[dir][scan8[k]], mv);
            }

            /* write back motion vectors */
            fill_rectangle(h->cur_pic.motion_val[dir][b_xy],
                           part_width >> 2, part_height >> 2, h->b_stride,
                           pack16to32(mx, my), 4);
        }

    return 0;
}

static av_always_inline void hl_decode_mb_idct_luma(const H264Context *h, H264SliceContext *sl,
                                                    int mb_type, const int *block_offset,
                                                    int linesize, uint8_t *dest_y)
{
    int i;
    if (!IS_INTRA4x4(mb_type)) {
        for (i = 0; i < 16; i++)
            if (sl->non_zero_count_cache[scan8[i]] || sl->mb[i * 16]) {
                uint8_t *const ptr = dest_y + block_offset[i];
                svq3_add_idct_c(ptr, sl->mb + i * 16, linesize,
                                sl->qscale, IS_INTRA(mb_type) ? 1 : 0);
            }
    }
}

static av_always_inline int dctcoef_get(int16_t *mb, int index)
{
    return AV_RN16A(mb + index);
}

static av_always_inline void hl_decode_mb_predict_luma(SVQ3Context *s,
                                                       const H264Context *h,
                                                       H264SliceContext *sl,
                                                       int mb_type,
                                                       const int *block_offset,
                                                       int linesize,
                                                       uint8_t *dest_y)
{
    int i;
    int qscale = sl->qscale;

    if (IS_INTRA4x4(mb_type)) {
        for (i = 0; i < 16; i++) {
            uint8_t *const ptr = dest_y + block_offset[i];
            const int dir      = s->intra4x4_pred_mode_cache[scan8[i]];

            uint8_t *topright;
            int nnz, tr;
            if (dir == DIAG_DOWN_LEFT_PRED || dir == VERT_LEFT_PRED) {
                const int topright_avail = (s->topright_samples_available << i) & 0x8000;
                av_assert2(s->mb_y || linesize <= block_offset[i]);
                if (!topright_avail) {
                    tr       = ptr[3 - linesize] * 0x01010101u;
                    topright = (uint8_t *)&tr;
                } else
                    topright = ptr + 4 - linesize;
            } else
                topright = NULL;

            s->hpc.pred4x4[dir](ptr, topright, linesize);
            nnz = sl->non_zero_count_cache[scan8[i]];
            if (nnz) {
                svq3_add_idct_c(ptr, sl->mb + i * 16, linesize, qscale, 0);
            }
        }
    } else {
        s->hpc.pred16x16[s->intra16x16_pred_mode](dest_y, linesize);
        svq3_luma_dc_dequant_idct_c(sl->mb, sl->mb_luma_dc[0], qscale);
    }
}

static void hl_decode_mb(SVQ3Context *s, const H264Context *h, H264SliceContext *sl)
{
    const int mb_x    = s->mb_x;
    const int mb_y    = s->mb_y;
    const int mb_xy   = s->mb_xy;
    const int mb_type = h->cur_pic.mb_type[mb_xy];
    uint8_t *dest_y, *dest_cb, *dest_cr;
    int linesize, uvlinesize;
    int i, j;
    const int *block_offset = &h->block_offset[0];
    const int block_h   = 16 >> h->chroma_y_shift;

    dest_y  = h->cur_pic.f->data[0] + (mb_x     + mb_y * sl->linesize)  * 16;
    dest_cb = h->cur_pic.f->data[1] +  mb_x * 8 + mb_y * sl->uvlinesize * block_h;
    dest_cr = h->cur_pic.f->data[2] +  mb_x * 8 + mb_y * sl->uvlinesize * block_h;

    s->vdsp.prefetch(dest_y  + (s->mb_x & 3) * 4 * sl->linesize   + 64, sl->linesize,      4);
    s->vdsp.prefetch(dest_cb + (s->mb_x & 7)     * sl->uvlinesize + 64, dest_cr - dest_cb, 2);

    h->list_counts[mb_xy] = sl->list_count;

    linesize   = sl->mb_linesize   = sl->linesize;
    uvlinesize = sl->mb_uvlinesize = sl->uvlinesize;

    if (IS_INTRA(mb_type)) {
        s->hpc.pred8x8[s->chroma_pred_mode](dest_cb, uvlinesize);
        s->hpc.pred8x8[s->chroma_pred_mode](dest_cr, uvlinesize);

        hl_decode_mb_predict_luma(s, h, sl, mb_type, block_offset, linesize, dest_y);
    }

    hl_decode_mb_idct_luma(h, sl, mb_type, block_offset, linesize, dest_y);

    if (sl->cbp & 0x30) {
        uint8_t *dest[2] = { dest_cb, dest_cr };
        s->h264dsp.h264_chroma_dc_dequant_idct(sl->mb + 16 * 16 * 1,
                                               h->dequant4_coeff[IS_INTRA(mb_type) ? 1 : 4][sl->chroma_qp[0]][0]);
        s->h264dsp.h264_chroma_dc_dequant_idct(sl->mb + 16 * 16 * 2,
                                               h->dequant4_coeff[IS_INTRA(mb_type) ? 2 : 5][sl->chroma_qp[1]][0]);
        for (j = 1; j < 3; j++) {
            for (i = j * 16; i < j * 16 + 4; i++)
                if (sl->non_zero_count_cache[scan8[i]] || sl->mb[i * 16]) {
                    uint8_t *const ptr = dest[j - 1] + block_offset[i];
                    svq3_add_idct_c(ptr, sl->mb + i * 16,
                                    uvlinesize, ff_h264_chroma_qp[0][sl->qscale + 12] - 12, 2);
                }
        }
    }
}

static int svq3_decode_mb(SVQ3Context *s, unsigned int mb_type)
{
    H264Context *h = &s->h;
    H264SliceContext *sl = &h->slice_ctx[0];
    int i, j, k, m, dir, mode;
    int cbp = 0;
    uint32_t vlc;
    int8_t *top, *left;
    const int mb_xy = s->mb_xy;
    const int b_xy  = 4 * s->mb_x + 4 * s->mb_y * h->b_stride;

    s->top_samples_available      = (s->mb_y == 0) ? 0x33FF : 0xFFFF;
    s->left_samples_available     = (s->mb_x == 0) ? 0x5F5F : 0xFFFF;
    s->topright_samples_available = 0xFFFF;

    if (mb_type == 0) {           /* SKIP */
        if (h->pict_type == AV_PICTURE_TYPE_P ||
            s->next_pic->mb_type[mb_xy] == -1) {
            svq3_mc_dir_part(s, 16 * s->mb_x, 16 * s->mb_y, 16, 16,
                             0, 0, 0, 0, 0, 0);

            if (h->pict_type == AV_PICTURE_TYPE_B)
                svq3_mc_dir_part(s, 16 * s->mb_x, 16 * s->mb_y, 16, 16,
                                 0, 0, 0, 0, 1, 1);

            mb_type = MB_TYPE_SKIP;
        } else {
            mb_type = FFMIN(s->next_pic->mb_type[mb_xy], 6);
            if (svq3_mc_dir(s, mb_type, PREDICT_MODE, 0, 0) < 0)
                return -1;
            if (svq3_mc_dir(s, mb_type, PREDICT_MODE, 1, 1) < 0)
                return -1;

            mb_type = MB_TYPE_16x16;
        }
    } else if (mb_type < 8) {     /* INTER */
        if (s->thirdpel_flag && s->halfpel_flag == !get_bits1(&h->gb))
            mode = THIRDPEL_MODE;
        else if (s->halfpel_flag &&
                 s->thirdpel_flag == !get_bits1(&h->gb))
            mode = HALFPEL_MODE;
        else
            mode = FULLPEL_MODE;

        /* fill caches */
        /* note ref_cache should contain here:
         *  ????????
         *  ???11111
         *  N??11111
         *  N??11111
         *  N??11111
         */

        for (m = 0; m < 2; m++) {
            if (s->mb_x > 0 && s->intra4x4_pred_mode[h->mb2br_xy[mb_xy - 1] + 6] != -1) {
                for (i = 0; i < 4; i++)
                    AV_COPY32(sl->mv_cache[m][scan8[0] - 1 + i * 8],
                              h->cur_pic.motion_val[m][b_xy - 1 + i * h->b_stride]);
            } else {
                for (i = 0; i < 4; i++)
                    AV_ZERO32(sl->mv_cache[m][scan8[0] - 1 + i * 8]);
            }
            if (s->mb_y > 0) {
                memcpy(sl->mv_cache[m][scan8[0] - 1 * 8],
                       h->cur_pic.motion_val[m][b_xy - h->b_stride],
                       4 * 2 * sizeof(int16_t));
                memset(&sl->ref_cache[m][scan8[0] - 1 * 8],
                       (s->intra4x4_pred_mode[h->mb2br_xy[mb_xy - h->mb_stride]] == -1) ? PART_NOT_AVAILABLE : 1, 4);

                if (s->mb_x < h->mb_width - 1) {
                    AV_COPY32(sl->mv_cache[m][scan8[0] + 4 - 1 * 8],
                              h->cur_pic.motion_val[m][b_xy - h->b_stride + 4]);
                    sl->ref_cache[m][scan8[0] + 4 - 1 * 8] =
                        (s->intra4x4_pred_mode[h->mb2br_xy[mb_xy - h->mb_stride + 1] + 6] == -1 ||
                         s->intra4x4_pred_mode[h->mb2br_xy[mb_xy - h->mb_stride]] == -1) ? PART_NOT_AVAILABLE : 1;
                } else
                    sl->ref_cache[m][scan8[0] + 4 - 1 * 8] = PART_NOT_AVAILABLE;
                if (s->mb_x > 0) {
                    AV_COPY32(sl->mv_cache[m][scan8[0] - 1 - 1 * 8],
                              h->cur_pic.motion_val[m][b_xy - h->b_stride - 1]);
                    sl->ref_cache[m][scan8[0] - 1 - 1 * 8] =
                        (s->intra4x4_pred_mode[h->mb2br_xy[mb_xy - h->mb_stride - 1] + 3] == -1) ? PART_NOT_AVAILABLE : 1;
                } else
                    sl->ref_cache[m][scan8[0] - 1 - 1 * 8] = PART_NOT_AVAILABLE;
            } else
                memset(&sl->ref_cache[m][scan8[0] - 1 * 8 - 1],
                       PART_NOT_AVAILABLE, 8);

            if (h->pict_type != AV_PICTURE_TYPE_B)
                break;
        }

        /* decode motion vector(s) and form prediction(s) */
        if (h->pict_type == AV_PICTURE_TYPE_P) {
            if (svq3_mc_dir(s, mb_type - 1, mode, 0, 0) < 0)
                return -1;
        } else {        /* AV_PICTURE_TYPE_B */
            if (mb_type != 2) {
                if (svq3_mc_dir(s, 0, mode, 0, 0) < 0)
                    return -1;
            } else {
                for (i = 0; i < 4; i++)
                    memset(h->cur_pic.motion_val[0][b_xy + i * h->b_stride],
                           0, 4 * 2 * sizeof(int16_t));
            }
            if (mb_type != 1) {
                if (svq3_mc_dir(s, 0, mode, 1, mb_type == 3) < 0)
                    return -1;
            } else {
                for (i = 0; i < 4; i++)
                    memset(h->cur_pic.motion_val[1][b_xy + i * h->b_stride],
                           0, 4 * 2 * sizeof(int16_t));
            }
        }

        mb_type = MB_TYPE_16x16;
    } else if (mb_type == 8 || mb_type == 33) {   /* INTRA4x4 */
        int8_t *i4x4       = s->intra4x4_pred_mode + h->mb2br_xy[s->mb_xy];
        int8_t *i4x4_cache = s->intra4x4_pred_mode_cache;

        memset(s->intra4x4_pred_mode_cache, -1, 8 * 5 * sizeof(int8_t));

        if (mb_type == 8) {
            if (s->mb_x > 0) {
                for (i = 0; i < 4; i++)
                    s->intra4x4_pred_mode_cache[scan8[0] - 1 + i * 8] = s->intra4x4_pred_mode[h->mb2br_xy[mb_xy - 1] + 6 - i];
                if (s->intra4x4_pred_mode_cache[scan8[0] - 1] == -1)
                    s->left_samples_available = 0x5F5F;
            }
            if (s->mb_y > 0) {
                s->intra4x4_pred_mode_cache[4 + 8 * 0] = s->intra4x4_pred_mode[h->mb2br_xy[mb_xy - h->mb_stride] + 0];
                s->intra4x4_pred_mode_cache[5 + 8 * 0] = s->intra4x4_pred_mode[h->mb2br_xy[mb_xy - h->mb_stride] + 1];
                s->intra4x4_pred_mode_cache[6 + 8 * 0] = s->intra4x4_pred_mode[h->mb2br_xy[mb_xy - h->mb_stride] + 2];
                s->intra4x4_pred_mode_cache[7 + 8 * 0] = s->intra4x4_pred_mode[h->mb2br_xy[mb_xy - h->mb_stride] + 3];

                if (s->intra4x4_pred_mode_cache[4 + 8 * 0] == -1)
                    s->top_samples_available = 0x33FF;
            }

            /* decode prediction codes for luma blocks */
            for (i = 0; i < 16; i += 2) {
                vlc = svq3_get_ue_golomb(&h->gb);

                if (vlc >= 25U) {
                    av_log(h->avctx, AV_LOG_ERROR,
                           "luma prediction:%"PRIu32"\n", vlc);
                    return -1;
                }

                left = &s->intra4x4_pred_mode_cache[scan8[i] - 1];
                top  = &s->intra4x4_pred_mode_cache[scan8[i] - 8];

                left[1] = svq3_pred_1[top[0] + 1][left[0] + 1][svq3_pred_0[vlc][0]];
                left[2] = svq3_pred_1[top[1] + 1][left[1] + 1][svq3_pred_0[vlc][1]];

                if (left[1] == -1 || left[2] == -1) {
                    av_log(h->avctx, AV_LOG_ERROR, "weird prediction\n");
                    return -1;
                }
            }
        } else {    /* mb_type == 33, DC_128_PRED block type */
            for (i = 0; i < 4; i++)
                memset(&s->intra4x4_pred_mode_cache[scan8[0] + 8 * i], DC_PRED, 4);
        }

        AV_COPY32(i4x4, i4x4_cache + 4 + 8 * 4);
        i4x4[4] = i4x4_cache[7 + 8 * 3];
        i4x4[5] = i4x4_cache[7 + 8 * 2];
        i4x4[6] = i4x4_cache[7 + 8 * 1];

        if (mb_type == 8) {
            ff_h264_check_intra4x4_pred_mode(s->intra4x4_pred_mode_cache,
                                             h->avctx, s->top_samples_available,
                                             s->left_samples_available);

            s->top_samples_available  = (s->mb_y == 0) ? 0x33FF : 0xFFFF;
            s->left_samples_available = (s->mb_x == 0) ? 0x5F5F : 0xFFFF;
        } else {
            for (i = 0; i < 4; i++)
                memset(&s->intra4x4_pred_mode_cache[scan8[0] + 8 * i], DC_128_PRED, 4);

            s->top_samples_available  = 0x33FF;
            s->left_samples_available = 0x5F5F;
        }

        mb_type = MB_TYPE_INTRA4x4;
    } else {                      /* INTRA16x16 */
        dir = ff_h264_i_mb_type_info[mb_type - 8].pred_mode;
        dir = (dir >> 1) ^ 3 * (dir & 1) ^ 1;

        if ((s->intra16x16_pred_mode = ff_h264_check_intra_pred_mode(h->avctx, s->top_samples_available,
                                                                     s->left_samples_available, dir, 0)) < 0) {
            av_log(h->avctx, AV_LOG_ERROR, "ff_h264_check_intra_pred_mode < 0\n");
            return s->intra16x16_pred_mode;
        }

        cbp     = ff_h264_i_mb_type_info[mb_type - 8].cbp;
        mb_type = MB_TYPE_INTRA16x16;
    }

    if (!IS_INTER(mb_type) && h->pict_type != AV_PICTURE_TYPE_I) {
        for (i = 0; i < 4; i++)
            memset(h->cur_pic.motion_val[0][b_xy + i * h->b_stride],
                   0, 4 * 2 * sizeof(int16_t));
        if (h->pict_type == AV_PICTURE_TYPE_B) {
            for (i = 0; i < 4; i++)
                memset(h->cur_pic.motion_val[1][b_xy + i * h->b_stride],
                       0, 4 * 2 * sizeof(int16_t));
        }
    }
    if (!IS_INTRA4x4(mb_type)) {
        memset(s->intra4x4_pred_mode + h->mb2br_xy[mb_xy], DC_PRED, 8);
    }
    if (!IS_SKIP(mb_type) || h->pict_type == AV_PICTURE_TYPE_B) {
        memset(sl->non_zero_count_cache + 8, 0, 14 * 8 * sizeof(uint8_t));
    }

    if (!IS_INTRA16x16(mb_type) &&
        (!IS_SKIP(mb_type) || h->pict_type == AV_PICTURE_TYPE_B)) {
        if ((vlc = svq3_get_ue_golomb(&h->gb)) >= 48U){
            av_log(h->avctx, AV_LOG_ERROR, "cbp_vlc=%"PRIu32"\n", vlc);
            return -1;
        }

        cbp = IS_INTRA(mb_type) ? ff_h264_golomb_to_intra4x4_cbp[vlc]
                                : ff_h264_golomb_to_inter_cbp[vlc];
    }
    if (IS_INTRA16x16(mb_type) ||
        (h->pict_type != AV_PICTURE_TYPE_I && s->adaptive_quant && cbp)) {
        sl->qscale += svq3_get_se_golomb(&h->gb);

        if (sl->qscale > 31u) {
            av_log(h->avctx, AV_LOG_ERROR, "qscale:%d\n", sl->qscale);
            return -1;
        }
    }
    if (IS_INTRA16x16(mb_type)) {
        AV_ZERO128(sl->mb_luma_dc[0] + 0);
        AV_ZERO128(sl->mb_luma_dc[0] + 8);
        if (svq3_decode_block(&h->gb, sl->mb_luma_dc[0], 0, 1)) {
            av_log(h->avctx, AV_LOG_ERROR,
                   "error while decoding intra luma dc\n");
            return -1;
        }
    }

    if (cbp) {
        const int index = IS_INTRA16x16(mb_type) ? 1 : 0;
        const int type  = ((sl->qscale < 24 && IS_INTRA4x4(mb_type)) ? 2 : 1);

        for (i = 0; i < 4; i++)
            if ((cbp & (1 << i))) {
                for (j = 0; j < 4; j++) {
                    k = index ? (1 * (j & 1) + 2 * (i & 1) +
                                 2 * (j & 2) + 4 * (i & 2))
                              : (4 * i + j);
                    sl->non_zero_count_cache[scan8[k]] = 1;

                    if (svq3_decode_block(&h->gb, &sl->mb[16 * k], index, type)) {
                        av_log(h->avctx, AV_LOG_ERROR,
                               "error while decoding block\n");
                        return -1;
                    }
                }
            }

        if ((cbp & 0x30)) {
            for (i = 1; i < 3; ++i)
                if (svq3_decode_block(&h->gb, &sl->mb[16 * 16 * i], 0, 3)) {
                    av_log(h->avctx, AV_LOG_ERROR,
                           "error while decoding chroma dc block\n");
                    return -1;
                }

            if ((cbp & 0x20)) {
                for (i = 1; i < 3; i++) {
                    for (j = 0; j < 4; j++) {
                        k                                 = 16 * i + j;
                        sl->non_zero_count_cache[scan8[k]] = 1;

                        if (svq3_decode_block(&h->gb, &sl->mb[16 * k], 1, 1)) {
                            av_log(h->avctx, AV_LOG_ERROR,
                                   "error while decoding chroma ac block\n");
                            return -1;
                        }
                    }
                }
            }
        }
    }

    sl->cbp                   = cbp;
    h->cur_pic.mb_type[mb_xy] = mb_type;

    if (IS_INTRA(mb_type))
        s->chroma_pred_mode = ff_h264_check_intra_pred_mode(h->avctx, s->top_samples_available,
                                                            s->left_samples_available, DC_PRED8x8, 1);

    return 0;
}

static int svq3_decode_slice_header(AVCodecContext *avctx)
{
    SVQ3Context *s = avctx->priv_data;
    H264Context *h    = &s->h;
    H264SliceContext *sl = &h->slice_ctx[0];
    const int mb_xy   = s->mb_xy;
    int i, header;
    unsigned slice_id;

    header = get_bits(&s->gb, 8);

    if (((header & 0x9F) != 1 && (header & 0x9F) != 2) || (header & 0x60) == 0) {
        /* TODO: what? */
        av_log(avctx, AV_LOG_ERROR, "unsupported slice header (%02X)\n", header);
        return -1;
    } else {
        int slice_bits, slice_bytes, slice_length;
        int length = header >> 5 & 3;

        slice_length = show_bits(&s->gb, 8 * length);
        slice_bits   = slice_length * 8;
        slice_bytes  = slice_length + length - 1;

        if (slice_bytes > get_bits_left(&s->gb)) {
            av_log(avctx, AV_LOG_ERROR, "slice after bitstream end\n");
            return -1;
        }

        skip_bits(&s->gb, 8);

        av_fast_malloc(&s->slice_buf, &s->slice_size, slice_bytes + AV_INPUT_BUFFER_PADDING_SIZE);
        if (!s->slice_buf)
            return AVERROR(ENOMEM);

        memcpy(s->slice_buf, s->gb.buffer + s->gb.index / 8, slice_bytes);

        init_get_bits(&h->gb, s->slice_buf, slice_bits);

        if (s->watermark_key) {
            uint32_t header = AV_RL32(&h->gb.buffer[1]);
            AV_WL32(&h->gb.buffer[1], header ^ s->watermark_key);
        }
        if (length > 0) {
            memmove(s->slice_buf, &s->slice_buf[slice_length], length - 1);
        }
        skip_bits_long(&s->gb, slice_bytes * 8);
    }

    if ((slice_id = svq3_get_ue_golomb(&h->gb)) >= 3) {
        av_log(h->avctx, AV_LOG_ERROR, "illegal slice type %u \n", slice_id);
        return -1;
    }

    sl->slice_type = ff_h264_golomb_to_pict_type[slice_id];

    if ((header & 0x9F) == 2) {
        i              = (h->mb_num < 64) ? 6 : (1 + av_log2(h->mb_num - 1));
        sl->mb_skip_run = get_bits(&h->gb, i) -
                         (s->mb_y * h->mb_width + s->mb_x);
    } else {
        skip_bits1(&h->gb);
        sl->mb_skip_run = 0;
    }

    sl->slice_num     = get_bits(&h->gb, 8);
    sl->qscale        = get_bits(&h->gb, 5);
    s->adaptive_quant = get_bits1(&h->gb);

    /* unknown fields */
    skip_bits1(&h->gb);

    if (s->has_watermark)
        skip_bits1(&h->gb);

    skip_bits1(&h->gb);
    skip_bits(&h->gb, 2);

    if (skip_1stop_8data_bits(&h->gb) < 0)
        return AVERROR_INVALIDDATA;

    /* reset intra predictors and invalidate motion vector references */
    if (s->mb_x > 0) {
        memset(s->intra4x4_pred_mode + h->mb2br_xy[mb_xy - 1] + 3,
               -1, 4 * sizeof(int8_t));
        memset(s->intra4x4_pred_mode + h->mb2br_xy[mb_xy - s->mb_x],
               -1, 8 * sizeof(int8_t) * s->mb_x);
    }
    if (s->mb_y > 0) {
        memset(s->intra4x4_pred_mode + h->mb2br_xy[mb_xy - h->mb_stride],
               -1, 8 * sizeof(int8_t) * (h->mb_width - s->mb_x));

        if (s->mb_x > 0)
            s->intra4x4_pred_mode[h->mb2br_xy[mb_xy - h->mb_stride - 1] + 3] = -1;
    }

    return 0;
}

static av_cold int svq3_decode_init(AVCodecContext *avctx)
{
    SVQ3Context *s = avctx->priv_data;
    H264Context *h = &s->h;
    H264SliceContext *sl;
    int m;
    unsigned char *extradata;
    unsigned char *extradata_end;
    unsigned int size;
    int marker_found = 0;
    int ret;

    s->cur_pic  = av_mallocz(sizeof(*s->cur_pic));
    s->last_pic = av_mallocz(sizeof(*s->last_pic));
    s->next_pic = av_mallocz(sizeof(*s->next_pic));
    if (!s->next_pic || !s->last_pic || !s->cur_pic) {
        ret = AVERROR(ENOMEM);
        goto fail;
    }

    s->cur_pic->f  = av_frame_alloc();
    s->last_pic->f = av_frame_alloc();
    s->next_pic->f = av_frame_alloc();
    if (!s->cur_pic->f || !s->last_pic->f || !s->next_pic->f)
        return AVERROR(ENOMEM);

    if ((ret = ff_h264_decode_init(avctx)) < 0)
        goto fail;

    // we will overwrite it later during decoding
    av_frame_free(&h->cur_pic.f);

    av_frame_free(&h->last_pic_for_ec.f);

    ff_h264dsp_init(&s->h264dsp, 8, 1);
    av_assert0(h->sps.bit_depth_chroma == 0);
    ff_h264_pred_init(&s->hpc, AV_CODEC_ID_SVQ3, 8, 1);
    ff_videodsp_init(&s->vdsp, 8);

    memset(h->pps.scaling_matrix4, 16, 6 * 16 * sizeof(uint8_t));
    memset(h->pps.scaling_matrix8, 16, 2 * 64 * sizeof(uint8_t));

    avctx->bits_per_raw_sample = 8;
    h->sps.bit_depth_luma = 8;
    h->chroma_format_idc = 1;

    ff_hpeldsp_init(&s->hdsp, avctx->flags);
    ff_tpeldsp_init(&s->tdsp);

    sl = h->slice_ctx;

    h->flags           = avctx->flags;
    sl->is_complex     = 1;
    h->sps.chroma_format_idc = 1;
    h->picture_structure = PICT_FRAME;
    avctx->pix_fmt     = AV_PIX_FMT_YUVJ420P;
    avctx->color_range = AVCOL_RANGE_JPEG;

    h->slice_ctx[0].chroma_qp[0] = h->slice_ctx[0].chroma_qp[1] = 4;
    h->chroma_x_shift = h->chroma_y_shift = 1;

    s->halfpel_flag  = 1;
    s->thirdpel_flag = 1;
    s->has_watermark = 0;

    /* prowl for the "SEQH" marker in the extradata */
    extradata     = (unsigned char *)avctx->extradata;
    extradata_end = avctx->extradata + avctx->extradata_size;
    if (extradata) {
        for (m = 0; m + 8 < avctx->extradata_size; m++) {
            if (!memcmp(extradata, "SEQH", 4)) {
                marker_found = 1;
                break;
            }
            extradata++;
        }
    }

    /* if a match was found, parse the extra data */
    if (marker_found) {
        GetBitContext gb;
        int frame_size_code;
        int unk0, unk1, unk2, unk3, unk4;

        size = AV_RB32(&extradata[4]);
        if (size > extradata_end - extradata - 8) {
            ret = AVERROR_INVALIDDATA;
            goto fail;
        }
        init_get_bits(&gb, extradata + 8, size * 8);

        /* 'frame size code' and optional 'width, height' */
        frame_size_code = get_bits(&gb, 3);
        switch (frame_size_code) {
        case 0:
            avctx->width  = 160;
            avctx->height = 120;
            break;
        case 1:
            avctx->width  = 128;
            avctx->height =  96;
            break;
        case 2:
            avctx->width  = 176;
            avctx->height = 144;
            break;
        case 3:
            avctx->width  = 352;
            avctx->height = 288;
            break;
        case 4:
            avctx->width  = 704;
            avctx->height = 576;
            break;
        case 5:
            avctx->width  = 240;
            avctx->height = 180;
            break;
        case 6:
            avctx->width  = 320;
            avctx->height = 240;
            break;
        case 7:
            avctx->width  = get_bits(&gb, 12);
            avctx->height = get_bits(&gb, 12);
            break;
        }

        s->halfpel_flag  = get_bits1(&gb);
        s->thirdpel_flag = get_bits1(&gb);

        /* unknown fields */
        unk0 = get_bits1(&gb);
        unk1 = get_bits1(&gb);
        unk2 = get_bits1(&gb);
        unk3 = get_bits1(&gb);

        h->low_delay = get_bits1(&gb);

        /* unknown field */
        unk4 = get_bits1(&gb);

        av_log(avctx, AV_LOG_DEBUG, "Unknown fields %d %d %d %d %d\n",
               unk0, unk1, unk2, unk3, unk4);

        if (skip_1stop_8data_bits(&gb) < 0) {
            ret = AVERROR_INVALIDDATA;
            goto fail;
        }

        s->has_watermark  = get_bits1(&gb);
        avctx->has_b_frames = !h->low_delay;
        if (s->has_watermark) {
#if CONFIG_ZLIB
            unsigned watermark_width  = svq3_get_ue_golomb(&gb);
            unsigned watermark_height = svq3_get_ue_golomb(&gb);
            int u1                    = svq3_get_ue_golomb(&gb);
            int u2                    = get_bits(&gb, 8);
            int u3                    = get_bits(&gb, 2);
            int u4                    = svq3_get_ue_golomb(&gb);
            unsigned long buf_len     = watermark_width *
                                        watermark_height * 4;
            int offset                = get_bits_count(&gb) + 7 >> 3;
            uint8_t *buf;

            if (watermark_height <= 0 ||
                (uint64_t)watermark_width * 4 > UINT_MAX / watermark_height) {
                ret = -1;
                goto fail;
            }

            buf = av_malloc(buf_len);
            if (!buf) {
                ret = AVERROR(ENOMEM);
                goto fail;
            }
            av_log(avctx, AV_LOG_DEBUG, "watermark size: %ux%u\n",
                   watermark_width, watermark_height);
            av_log(avctx, AV_LOG_DEBUG,
                   "u1: %x u2: %x u3: %x compressed data size: %d offset: %d\n",
                   u1, u2, u3, u4, offset);
            if (uncompress(buf, &buf_len, extradata + 8 + offset,
                           size - offset) != Z_OK) {
                av_log(avctx, AV_LOG_ERROR,
                       "could not uncompress watermark logo\n");
                av_free(buf);
                ret = -1;
                goto fail;
            }
            s->watermark_key = ff_svq1_packet_checksum(buf, buf_len, 0);
            s->watermark_key = s->watermark_key << 16 | s->watermark_key;
            av_log(avctx, AV_LOG_DEBUG,
                   "watermark key %#"PRIx32"\n", s->watermark_key);
            av_free(buf);
#else
            av_log(avctx, AV_LOG_ERROR,
                   "this svq3 file contains watermark which need zlib support compiled in\n");
            ret = -1;
            goto fail;
#endif
        }
    }

    h->width  = avctx->width;
    h->height = avctx->height;
    h->mb_width  = (h->width + 15) / 16;
    h->mb_height = (h->height + 15) / 16;
    h->mb_stride = h->mb_width + 1;
    h->mb_num    = h->mb_width * h->mb_height;
    h->b_stride = 4 * h->mb_width;
    s->h_edge_pos = h->mb_width * 16;
    s->v_edge_pos = h->mb_height * 16;

    if ((ret = ff_h264_alloc_tables(h)) < 0) {
        av_log(avctx, AV_LOG_ERROR, "svq3 memory allocation failed\n");
        goto fail;
    }

    return 0;
fail:
    svq3_decode_end(avctx);
    return ret;
}

static void free_picture(AVCodecContext *avctx, H264Picture *pic)
{
    int i;
    for (i = 0; i < 2; i++) {
        av_buffer_unref(&pic->motion_val_buf[i]);
        av_buffer_unref(&pic->ref_index_buf[i]);
    }
    av_buffer_unref(&pic->mb_type_buf);

    av_frame_unref(pic->f);
}

static int get_buffer(AVCodecContext *avctx, H264Picture *pic)
{
    SVQ3Context *s = avctx->priv_data;
    H264Context *h = &s->h;
    H264SliceContext *sl = &h->slice_ctx[0];
    const int big_mb_num    = h->mb_stride * (h->mb_height + 1) + 1;
    const int mb_array_size = h->mb_stride * h->mb_height;
    const int b4_stride     = h->mb_width * 4 + 1;
    const int b4_array_size = b4_stride * h->mb_height * 4;
    int ret;

    if (!pic->motion_val_buf[0]) {
        int i;

        pic->mb_type_buf = av_buffer_allocz((big_mb_num + h->mb_stride) * sizeof(uint32_t));
        if (!pic->mb_type_buf)
            return AVERROR(ENOMEM);
        pic->mb_type = (uint32_t*)pic->mb_type_buf->data + 2 * h->mb_stride + 1;

        for (i = 0; i < 2; i++) {
            pic->motion_val_buf[i] = av_buffer_allocz(2 * (b4_array_size + 4) * sizeof(int16_t));
            pic->ref_index_buf[i]  = av_buffer_allocz(4 * mb_array_size);
            if (!pic->motion_val_buf[i] || !pic->ref_index_buf[i]) {
                ret = AVERROR(ENOMEM);
                goto fail;
            }

            pic->motion_val[i] = (int16_t (*)[2])pic->motion_val_buf[i]->data + 4;
            pic->ref_index[i]  = pic->ref_index_buf[i]->data;
        }
    }
    pic->reference = !(h->pict_type == AV_PICTURE_TYPE_B);

    ret = ff_get_buffer(avctx, pic->f,
                        pic->reference ? AV_GET_BUFFER_FLAG_REF : 0);
    if (ret < 0)
        goto fail;

<<<<<<< HEAD
    if (!sl->edge_emu_buffer) {
        sl->edge_emu_buffer = av_mallocz_array(pic->f->linesize[0], 17);
        if (!sl->edge_emu_buffer)
=======
    if (!s->edge_emu_buffer) {
        s->edge_emu_buffer = av_mallocz(pic->f->linesize[0] * 17);
        if (!s->edge_emu_buffer)
>>>>>>> 8eecae77
            return AVERROR(ENOMEM);
    }

    sl->linesize   = pic->f->linesize[0];
    sl->uvlinesize = pic->f->linesize[1];

    return 0;
fail:
    free_picture(avctx, pic);
    return ret;
}

static int svq3_decode_frame(AVCodecContext *avctx, void *data,
                             int *got_frame, AVPacket *avpkt)
{
    SVQ3Context *s     = avctx->priv_data;
    H264Context *h     = &s->h;
    H264SliceContext *sl = &h->slice_ctx[0];
    int buf_size       = avpkt->size;
    int left;
    uint8_t *buf;
    int ret, m, i;

    /* special case for last picture */
    if (buf_size == 0) {
        if (s->next_pic->f->data[0] && !h->low_delay && !s->last_frame_output) {
            ret = av_frame_ref(data, s->next_pic->f);
            if (ret < 0)
                return ret;
            s->last_frame_output = 1;
            *got_frame          = 1;
        }
        return 0;
    }

    sl->mb_x = sl->mb_y = sl->mb_xy = 0;

    if (s->watermark_key) {
        av_fast_padded_malloc(&s->buf, &s->buf_size, buf_size);
        if (!s->buf)
            return AVERROR(ENOMEM);
        memcpy(s->buf, avpkt->data, buf_size);
        buf = s->buf;
    } else {
        buf = avpkt->data;
    }

    ret = init_get_bits(&s->gb, buf, 8 * buf_size);
    if (ret < 0)
        return ret;

    if (svq3_decode_slice_header(avctx))
        return -1;

    h->pict_type = sl->slice_type;

    if (h->pict_type != AV_PICTURE_TYPE_B)
        FFSWAP(H264Picture*, s->next_pic, s->last_pic);

    av_frame_unref(s->cur_pic->f);

    /* for skipping the frame */
    s->cur_pic->f->pict_type = h->pict_type;
    s->cur_pic->f->key_frame = (h->pict_type == AV_PICTURE_TYPE_I);

    ret = get_buffer(avctx, s->cur_pic);
    if (ret < 0)
        return ret;

    h->cur_pic_ptr = s->cur_pic;
    h->cur_pic     = *s->cur_pic;

    for (i = 0; i < 16; i++) {
        h->block_offset[i]           = (4 * ((scan8[i] - scan8[0]) & 7)) + 4 * sl->linesize * ((scan8[i] - scan8[0]) >> 3);
        h->block_offset[48 + i]      = (4 * ((scan8[i] - scan8[0]) & 7)) + 8 * sl->linesize * ((scan8[i] - scan8[0]) >> 3);
    }
    for (i = 0; i < 16; i++) {
        h->block_offset[16 + i]      =
        h->block_offset[32 + i]      = (4 * ((scan8[i] - scan8[0]) & 7)) + 4 * sl->uvlinesize * ((scan8[i] - scan8[0]) >> 3);
        h->block_offset[48 + 16 + i] =
        h->block_offset[48 + 32 + i] = (4 * ((scan8[i] - scan8[0]) & 7)) + 8 * sl->uvlinesize * ((scan8[i] - scan8[0]) >> 3);
    }

    if (h->pict_type != AV_PICTURE_TYPE_I) {
        if (!s->last_pic->f->data[0]) {
            av_log(avctx, AV_LOG_ERROR, "Missing reference frame.\n");
            av_frame_unref(s->last_pic->f);
            ret = get_buffer(avctx, s->last_pic);
            if (ret < 0)
                return ret;
            memset(s->last_pic->f->data[0], 0, avctx->height * s->last_pic->f->linesize[0]);
            memset(s->last_pic->f->data[1], 0x80, (avctx->height / 2) *
                   s->last_pic->f->linesize[1]);
            memset(s->last_pic->f->data[2], 0x80, (avctx->height / 2) *
                   s->last_pic->f->linesize[2]);
        }

        if (h->pict_type == AV_PICTURE_TYPE_B && !s->next_pic->f->data[0]) {
            av_log(avctx, AV_LOG_ERROR, "Missing reference frame.\n");
            av_frame_unref(s->next_pic->f);
            ret = get_buffer(avctx, s->next_pic);
            if (ret < 0)
                return ret;
            memset(s->next_pic->f->data[0], 0, avctx->height * s->next_pic->f->linesize[0]);
            memset(s->next_pic->f->data[1], 0x80, (avctx->height / 2) *
                   s->next_pic->f->linesize[1]);
            memset(s->next_pic->f->data[2], 0x80, (avctx->height / 2) *
                   s->next_pic->f->linesize[2]);
        }
    }

    if (avctx->debug & FF_DEBUG_PICT_INFO)
        av_log(h->avctx, AV_LOG_DEBUG,
               "%c hpel:%d, tpel:%d aqp:%d qp:%d, slice_num:%02X\n",
               av_get_picture_type_char(h->pict_type),
               s->halfpel_flag, s->thirdpel_flag,
               s->adaptive_quant, h->slice_ctx[0].qscale, sl->slice_num);

    if (avctx->skip_frame >= AVDISCARD_NONREF && h->pict_type == AV_PICTURE_TYPE_B ||
        avctx->skip_frame >= AVDISCARD_NONKEY && h->pict_type != AV_PICTURE_TYPE_I ||
        avctx->skip_frame >= AVDISCARD_ALL)
        return 0;

    if (s->next_p_frame_damaged) {
        if (h->pict_type == AV_PICTURE_TYPE_B)
            return 0;
        else
            s->next_p_frame_damaged = 0;
    }

    if (h->pict_type == AV_PICTURE_TYPE_B) {
        h->frame_num_offset = sl->slice_num - h->prev_frame_num;

        if (h->frame_num_offset < 0)
            h->frame_num_offset += 256;
        if (h->frame_num_offset == 0 ||
            h->frame_num_offset >= h->prev_frame_num_offset) {
            av_log(h->avctx, AV_LOG_ERROR, "error in B-frame picture id\n");
            return -1;
        }
    } else {
        h->prev_frame_num        = h->frame_num;
        h->frame_num             = sl->slice_num;
        h->prev_frame_num_offset = h->frame_num - h->prev_frame_num;

        if (h->prev_frame_num_offset < 0)
            h->prev_frame_num_offset += 256;
    }

    for (m = 0; m < 2; m++) {
        int i;
        for (i = 0; i < 4; i++) {
            int j;
            for (j = -1; j < 4; j++)
                sl->ref_cache[m][scan8[0] + 8 * i + j] = 1;
            if (i < 3)
                sl->ref_cache[m][scan8[0] + 8 * i + j] = PART_NOT_AVAILABLE;
        }
    }

    for (s->mb_y = 0; s->mb_y < h->mb_height; s->mb_y++) {
        for (s->mb_x = 0; s->mb_x < h->mb_width; s->mb_x++) {
            unsigned mb_type;
            s->mb_xy = s->mb_x + s->mb_y * h->mb_stride;

            if ((get_bits_left(&h->gb)) <= 7) {
                if (((get_bits_count(&h->gb) & 7) == 0 ||
                    show_bits(&h->gb, get_bits_left(&h->gb) & 7) == 0)) {

                    if (svq3_decode_slice_header(avctx))
                        return -1;
                }
                /* TODO: support s->mb_skip_run */
            }

            mb_type = svq3_get_ue_golomb(&h->gb);

            if (h->pict_type == AV_PICTURE_TYPE_I)
                mb_type += 8;
            else if (h->pict_type == AV_PICTURE_TYPE_B && mb_type >= 4)
                mb_type += 4;
            if (mb_type > 33 || svq3_decode_mb(s, mb_type)) {
                av_log(h->avctx, AV_LOG_ERROR,
                       "error while decoding MB %d %d\n", s->mb_x, s->mb_y);
                return -1;
            }

            if (mb_type != 0 || sl->cbp)
                hl_decode_mb(s, h, &h->slice_ctx[0]);

            if (h->pict_type != AV_PICTURE_TYPE_B && !h->low_delay)
                h->cur_pic.mb_type[s->mb_x + s->mb_y * h->mb_stride] =
                    (h->pict_type == AV_PICTURE_TYPE_P && mb_type < 8) ? (mb_type - 1) : -1;
        }

        ff_draw_horiz_band(avctx, s->cur_pic->f,
                           s->last_pic->f->data[0] ? s->last_pic->f : NULL,
                           16 * s->mb_y, 16, h->picture_structure, 0,
                           h->low_delay);
    }

    left = buf_size*8 - get_bits_count(&h->gb);

    if (sl->mb_y != h->mb_height || sl->mb_x != h->mb_width) {
        av_log(avctx, AV_LOG_INFO, "frame num %d incomplete pic x %d y %d left %d\n", avctx->frame_number, sl->mb_y, sl->mb_x, left);
        //av_hex_dump(stderr, buf+buf_size-8, 8);
    }

    if (left < 0) {
        av_log(avctx, AV_LOG_ERROR, "frame num %d left %d\n", avctx->frame_number, left);
        return -1;
    }

    if (h->pict_type == AV_PICTURE_TYPE_B || h->low_delay)
        ret = av_frame_ref(data, s->cur_pic->f);
    else if (s->last_pic->f->data[0])
        ret = av_frame_ref(data, s->last_pic->f);
    if (ret < 0)
        return ret;

    /* Do not output the last pic after seeking. */
    if (s->last_pic->f->data[0] || h->low_delay)
        *got_frame = 1;

    if (h->pict_type != AV_PICTURE_TYPE_B) {
        FFSWAP(H264Picture*, s->cur_pic, s->next_pic);
    } else {
        av_frame_unref(s->cur_pic->f);
    }

    return buf_size;
}

static av_cold int svq3_decode_end(AVCodecContext *avctx)
{
    SVQ3Context *s = avctx->priv_data;
    H264Context *h = &s->h;

    free_picture(avctx, s->cur_pic);
    free_picture(avctx, s->next_pic);
    free_picture(avctx, s->last_pic);
    av_frame_free(&s->cur_pic->f);
    av_frame_free(&s->next_pic->f);
    av_frame_free(&s->last_pic->f);
    av_freep(&s->cur_pic);
    av_freep(&s->next_pic);
    av_freep(&s->last_pic);
    av_freep(&s->slice_buf);
    av_freep(&s->intra4x4_pred_mode);
    av_freep(&s->edge_emu_buffer);

    memset(&h->cur_pic, 0, sizeof(h->cur_pic));

    ff_h264_free_context(h);

    av_freep(&s->buf);
    s->buf_size = 0;

    return 0;
}

AVCodec ff_svq3_decoder = {
    .name           = "svq3",
    .long_name      = NULL_IF_CONFIG_SMALL("Sorenson Vector Quantizer 3 / Sorenson Video 3 / SVQ3"),
    .type           = AVMEDIA_TYPE_VIDEO,
    .id             = AV_CODEC_ID_SVQ3,
    .priv_data_size = sizeof(SVQ3Context),
    .init           = svq3_decode_init,
    .close          = svq3_decode_end,
    .decode         = svq3_decode_frame,
    .capabilities   = AV_CODEC_CAP_DRAW_HORIZ_BAND |
                      AV_CODEC_CAP_DR1             |
                      AV_CODEC_CAP_DELAY,
    .pix_fmts       = (const enum AVPixelFormat[]) { AV_PIX_FMT_YUVJ420P,
                                                     AV_PIX_FMT_NONE},
};<|MERGE_RESOLUTION|>--- conflicted
+++ resolved
@@ -1292,15 +1292,9 @@
     if (ret < 0)
         goto fail;
 
-<<<<<<< HEAD
-    if (!sl->edge_emu_buffer) {
-        sl->edge_emu_buffer = av_mallocz_array(pic->f->linesize[0], 17);
-        if (!sl->edge_emu_buffer)
-=======
     if (!s->edge_emu_buffer) {
-        s->edge_emu_buffer = av_mallocz(pic->f->linesize[0] * 17);
+        s->edge_emu_buffer = av_mallocz_array(pic->f->linesize[0], 17);
         if (!s->edge_emu_buffer)
->>>>>>> 8eecae77
             return AVERROR(ENOMEM);
     }
 
