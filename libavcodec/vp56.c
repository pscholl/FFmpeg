/*
 * Copyright (C) 2006  Aurelien Jacobs <aurel@gnuage.org>
 *
 * This file is part of FFmpeg.
 *
 * FFmpeg is free software; you can redistribute it and/or
 * modify it under the terms of the GNU Lesser General Public
 * License as published by the Free Software Foundation; either
 * version 2.1 of the License, or (at your option) any later version.
 *
 * FFmpeg is distributed in the hope that it will be useful,
 * but WITHOUT ANY WARRANTY; without even the implied warranty of
 * MERCHANTABILITY or FITNESS FOR A PARTICULAR PURPOSE.  See the GNU
 * Lesser General Public License for more details.
 *
 * You should have received a copy of the GNU Lesser General Public
 * License along with FFmpeg; if not, write to the Free Software
 * Foundation, Inc., 51 Franklin Street, Fifth Floor, Boston, MA 02110-1301 USA
 */

/**
 * @file
 * VP5 and VP6 compatible video decoder (common features)
 */

#include "avcodec.h"
#include "bytestream.h"
#include "internal.h"
#include "h264chroma.h"
#include "vp56.h"
#include "vp56data.h"


void ff_vp56_init_dequant(VP56Context *s, int quantizer)
{
    s->quantizer = quantizer;
    s->dequant_dc = vp56_dc_dequant[quantizer] << 2;
    s->dequant_ac = vp56_ac_dequant[quantizer] << 2;
}

static int vp56_get_vectors_predictors(VP56Context *s, int row, int col,
                                       VP56Frame ref_frame)
{
    int nb_pred = 0;
    VP56mv vect[2] = {{0,0}, {0,0}};
    int pos, offset;
    VP56mv mvp;

    for (pos=0; pos<12; pos++) {
        mvp.x = col + vp56_candidate_predictor_pos[pos][0];
        mvp.y = row + vp56_candidate_predictor_pos[pos][1];
        if (mvp.x < 0 || mvp.x >= s->mb_width ||
            mvp.y < 0 || mvp.y >= s->mb_height)
            continue;
        offset = mvp.x + s->mb_width*mvp.y;

        if (vp56_reference_frame[s->macroblocks[offset].type] != ref_frame)
            continue;
        if ((s->macroblocks[offset].mv.x == vect[0].x &&
             s->macroblocks[offset].mv.y == vect[0].y) ||
            (s->macroblocks[offset].mv.x == 0 &&
             s->macroblocks[offset].mv.y == 0))
            continue;

        vect[nb_pred++] = s->macroblocks[offset].mv;
        if (nb_pred > 1) {
            nb_pred = -1;
            break;
        }
        s->vector_candidate_pos = pos;
    }

    s->vector_candidate[0] = vect[0];
    s->vector_candidate[1] = vect[1];

    return nb_pred+1;
}

static void vp56_parse_mb_type_models(VP56Context *s)
{
    VP56RangeCoder *c = &s->c;
    VP56Model *model = s->modelp;
    int i, ctx, type;

    for (ctx=0; ctx<3; ctx++) {
        if (vp56_rac_get_prob(c, 174)) {
            int idx = vp56_rac_gets(c, 4);
            memcpy(model->mb_types_stats[ctx],
                   vp56_pre_def_mb_type_stats[idx][ctx],
                   sizeof(model->mb_types_stats[ctx]));
        }
        if (vp56_rac_get_prob(c, 254)) {
            for (type=0; type<10; type++) {
                for(i=0; i<2; i++) {
                    if (vp56_rac_get_prob(c, 205)) {
                        int delta, sign = vp56_rac_get(c);

                        delta = vp56_rac_get_tree(c, vp56_pmbtm_tree,
                                                  vp56_mb_type_model_model);
                        if (!delta)
                            delta = 4 * vp56_rac_gets(c, 7);
                        model->mb_types_stats[ctx][type][i] += (delta ^ -sign) + sign;
                    }
                }
            }
        }
    }

    /* compute MB type probability tables based on previous MB type */
    for (ctx=0; ctx<3; ctx++) {
        int p[10];

        for (type=0; type<10; type++)
            p[type] = 100 * model->mb_types_stats[ctx][type][1];

        for (type=0; type<10; type++) {
            int p02, p34, p0234, p17, p56, p89, p5689, p156789;

            /* conservative MB type probability */
            model->mb_type[ctx][type][0] = 255 - (255 * model->mb_types_stats[ctx][type][0]) / (1 + model->mb_types_stats[ctx][type][0] + model->mb_types_stats[ctx][type][1]);

            p[type] = 0;    /* same MB type => weight is null */

            /* binary tree parsing probabilities */
            p02 = p[0] + p[2];
            p34 = p[3] + p[4];
            p0234 = p02 + p34;
            p17 = p[1] + p[7];
            p56 = p[5] + p[6];
            p89 = p[8] + p[9];
            p5689 = p56 + p89;
            p156789 = p17 + p5689;

            model->mb_type[ctx][type][1] = 1 + 255 * p0234/(1+p0234+p156789);
            model->mb_type[ctx][type][2] = 1 + 255 * p02  / (1+p0234);
            model->mb_type[ctx][type][3] = 1 + 255 * p17  / (1+p156789);
            model->mb_type[ctx][type][4] = 1 + 255 * p[0] / (1+p02);
            model->mb_type[ctx][type][5] = 1 + 255 * p[3] / (1+p34);
            model->mb_type[ctx][type][6] = 1 + 255 * p[1] / (1+p17);
            model->mb_type[ctx][type][7] = 1 + 255 * p56  / (1+p5689);
            model->mb_type[ctx][type][8] = 1 + 255 * p[5] / (1+p56);
            model->mb_type[ctx][type][9] = 1 + 255 * p[8] / (1+p89);

            /* restore initial value */
            p[type] = 100 * model->mb_types_stats[ctx][type][1];
        }
    }
}

static VP56mb vp56_parse_mb_type(VP56Context *s,
                                 VP56mb prev_type, int ctx)
{
    uint8_t *mb_type_model = s->modelp->mb_type[ctx][prev_type];
    VP56RangeCoder *c = &s->c;

    if (vp56_rac_get_prob(c, mb_type_model[0]))
        return prev_type;
    else
        return vp56_rac_get_tree(c, vp56_pmbt_tree, mb_type_model);
}

static void vp56_decode_4mv(VP56Context *s, int row, int col)
{
    VP56mv mv = {0,0};
    int type[4];
    int b;

    /* parse each block type */
    for (b=0; b<4; b++) {
        type[b] = vp56_rac_gets(&s->c, 2);
        if (type[b])
            type[b]++;  /* only returns 0, 2, 3 or 4 (all INTER_PF) */
    }

    /* get vectors */
    for (b=0; b<4; b++) {
        switch (type[b]) {
            case VP56_MB_INTER_NOVEC_PF:
                s->mv[b] = (VP56mv) {0,0};
                break;
            case VP56_MB_INTER_DELTA_PF:
                s->parse_vector_adjustment(s, &s->mv[b]);
                break;
            case VP56_MB_INTER_V1_PF:
                s->mv[b] = s->vector_candidate[0];
                break;
            case VP56_MB_INTER_V2_PF:
                s->mv[b] = s->vector_candidate[1];
                break;
        }
        mv.x += s->mv[b].x;
        mv.y += s->mv[b].y;
    }

    /* this is the one selected for the whole MB for prediction */
    s->macroblocks[row * s->mb_width + col].mv = s->mv[3];

    /* chroma vectors are average luma vectors */
    if (s->avctx->codec->id == AV_CODEC_ID_VP5) {
        s->mv[4].x = s->mv[5].x = RSHIFT(mv.x,2);
        s->mv[4].y = s->mv[5].y = RSHIFT(mv.y,2);
    } else {
        s->mv[4] = s->mv[5] = (VP56mv) {mv.x/4, mv.y/4};
    }
}

static VP56mb vp56_decode_mv(VP56Context *s, int row, int col)
{
    VP56mv *mv, vect = {0,0};
    int ctx, b;

    ctx = vp56_get_vectors_predictors(s, row, col, VP56_FRAME_PREVIOUS);
    s->mb_type = vp56_parse_mb_type(s, s->mb_type, ctx);
    s->macroblocks[row * s->mb_width + col].type = s->mb_type;

    switch (s->mb_type) {
        case VP56_MB_INTER_V1_PF:
            mv = &s->vector_candidate[0];
            break;

        case VP56_MB_INTER_V2_PF:
            mv = &s->vector_candidate[1];
            break;

        case VP56_MB_INTER_V1_GF:
            vp56_get_vectors_predictors(s, row, col, VP56_FRAME_GOLDEN);
            mv = &s->vector_candidate[0];
            break;

        case VP56_MB_INTER_V2_GF:
            vp56_get_vectors_predictors(s, row, col, VP56_FRAME_GOLDEN);
            mv = &s->vector_candidate[1];
            break;

        case VP56_MB_INTER_DELTA_PF:
            s->parse_vector_adjustment(s, &vect);
            mv = &vect;
            break;

        case VP56_MB_INTER_DELTA_GF:
            vp56_get_vectors_predictors(s, row, col, VP56_FRAME_GOLDEN);
            s->parse_vector_adjustment(s, &vect);
            mv = &vect;
            break;

        case VP56_MB_INTER_4V:
            vp56_decode_4mv(s, row, col);
            return s->mb_type;

        default:
            mv = &vect;
            break;
    }

    s->macroblocks[row*s->mb_width + col].mv = *mv;

    /* same vector for all blocks */
    for (b=0; b<6; b++)
        s->mv[b] = *mv;

    return s->mb_type;
}

static void vp56_add_predictors_dc(VP56Context *s, VP56Frame ref_frame)
{
    int idx = s->scantable.permutated[0];
    int b;

    for (b=0; b<6; b++) {
        VP56RefDc *ab = &s->above_blocks[s->above_block_idx[b]];
        VP56RefDc *lb = &s->left_block[ff_vp56_b6to4[b]];
        int count = 0;
        int dc = 0;
        int i;

        if (ref_frame == lb->ref_frame) {
            dc += lb->dc_coeff;
            count++;
        }
        if (ref_frame == ab->ref_frame) {
            dc += ab->dc_coeff;
            count++;
        }
        if (s->avctx->codec->id == AV_CODEC_ID_VP5)
            for (i=0; i<2; i++)
                if (count < 2 && ref_frame == ab[-1+2*i].ref_frame) {
                    dc += ab[-1+2*i].dc_coeff;
                    count++;
                }
        if (count == 0)
            dc = s->prev_dc[ff_vp56_b2p[b]][ref_frame];
        else if (count == 2)
            dc /= 2;

        s->block_coeff[b][idx] += dc;
        s->prev_dc[ff_vp56_b2p[b]][ref_frame] = s->block_coeff[b][idx];
        ab->dc_coeff = s->block_coeff[b][idx];
        ab->ref_frame = ref_frame;
        lb->dc_coeff = s->block_coeff[b][idx];
        lb->ref_frame = ref_frame;
        s->block_coeff[b][idx] *= s->dequant_dc;
    }
}

static void vp56_deblock_filter(VP56Context *s, uint8_t *yuv,
                                int stride, int dx, int dy)
{
    int t = vp56_filter_threshold[s->quantizer];
    if (dx)  s->vp56dsp.edge_filter_hor(yuv +         10-dx , stride, t);
    if (dy)  s->vp56dsp.edge_filter_ver(yuv + stride*(10-dy), stride, t);
}

static void vp56_mc(VP56Context *s, int b, int plane, uint8_t *src,
                    int stride, int x, int y)
{
    uint8_t *dst = s->frames[VP56_FRAME_CURRENT]->data[plane] + s->block_offset[b];
    uint8_t *src_block;
    int src_offset;
    int overlap_offset = 0;
    int mask = s->vp56_coord_div[b] - 1;
    int deblock_filtering = s->deblock_filtering;
    int dx;
    int dy;

    if (s->avctx->skip_loop_filter >= AVDISCARD_ALL ||
        (s->avctx->skip_loop_filter >= AVDISCARD_NONKEY
         && !s->frames[VP56_FRAME_CURRENT]->key_frame))
        deblock_filtering = 0;

    dx = s->mv[b].x / s->vp56_coord_div[b];
    dy = s->mv[b].y / s->vp56_coord_div[b];

    if (b >= 4) {
        x /= 2;
        y /= 2;
    }
    x += dx - 2;
    y += dy - 2;

    if (x<0 || x+12>=s->plane_width[plane] ||
        y<0 || y+12>=s->plane_height[plane]) {
        s->vdsp.emulated_edge_mc(s->edge_emu_buffer,
                            src + s->block_offset[b] + (dy-2)*stride + (dx-2),
                            stride, 12, 12, x, y,
                            s->plane_width[plane],
                            s->plane_height[plane]);
        src_block = s->edge_emu_buffer;
        src_offset = 2 + 2*stride;
    } else if (deblock_filtering) {
        /* only need a 12x12 block, but there is no such dsp function, */
        /* so copy a 16x12 block */
        s->dsp.put_pixels_tab[0][0](s->edge_emu_buffer,
                                    src + s->block_offset[b] + (dy-2)*stride + (dx-2),
                                    stride, 12);
        src_block = s->edge_emu_buffer;
        src_offset = 2 + 2*stride;
    } else {
        src_block = src;
        src_offset = s->block_offset[b] + dy*stride + dx;
    }

    if (deblock_filtering)
        vp56_deblock_filter(s, src_block, stride, dx&7, dy&7);

    if (s->mv[b].x & mask)
        overlap_offset += (s->mv[b].x > 0) ? 1 : -1;
    if (s->mv[b].y & mask)
        overlap_offset += (s->mv[b].y > 0) ? stride : -stride;

    if (overlap_offset) {
        if (s->filter)
            s->filter(s, dst, src_block, src_offset, src_offset+overlap_offset,
                      stride, s->mv[b], mask, s->filter_selection, b<4);
        else
            s->vp3dsp.put_no_rnd_pixels_l2(dst, src_block+src_offset,
                                           src_block+src_offset+overlap_offset,
                                           stride, 8);
    } else {
        s->dsp.put_pixels_tab[1][0](dst, src_block+src_offset, stride, 8);
    }
}

static void vp56_decode_mb(VP56Context *s, int row, int col, int is_alpha)
{
    AVFrame *frame_current, *frame_ref;
    VP56mb mb_type;
    VP56Frame ref_frame;
    int b, ab, b_max, plane, off;

    if (s->frames[VP56_FRAME_CURRENT]->key_frame)
        mb_type = VP56_MB_INTRA;
    else
        mb_type = vp56_decode_mv(s, row, col);
    ref_frame = vp56_reference_frame[mb_type];

    s->parse_coeff(s);

    vp56_add_predictors_dc(s, ref_frame);

    frame_current = s->frames[VP56_FRAME_CURRENT];
    frame_ref = s->frames[ref_frame];
    if (mb_type != VP56_MB_INTRA && !frame_ref->data[0])
        return;

    ab = 6*is_alpha;
    b_max = 6 - 2*is_alpha;

    switch (mb_type) {
        case VP56_MB_INTRA:
            for (b=0; b<b_max; b++) {
                plane = ff_vp56_b2p[b+ab];
                s->vp3dsp.idct_put(frame_current->data[plane] + s->block_offset[b],
                                s->stride[plane], s->block_coeff[b]);
            }
            break;

        case VP56_MB_INTER_NOVEC_PF:
        case VP56_MB_INTER_NOVEC_GF:
            for (b=0; b<b_max; b++) {
                plane = ff_vp56_b2p[b+ab];
                off = s->block_offset[b];
                s->dsp.put_pixels_tab[1][0](frame_current->data[plane] + off,
                                            frame_ref->data[plane] + off,
                                            s->stride[plane], 8);
                s->vp3dsp.idct_add(frame_current->data[plane] + off,
                                s->stride[plane], s->block_coeff[b]);
            }
            break;

        case VP56_MB_INTER_DELTA_PF:
        case VP56_MB_INTER_V1_PF:
        case VP56_MB_INTER_V2_PF:
        case VP56_MB_INTER_DELTA_GF:
        case VP56_MB_INTER_4V:
        case VP56_MB_INTER_V1_GF:
        case VP56_MB_INTER_V2_GF:
            for (b=0; b<b_max; b++) {
                int x_off = b==1 || b==3 ? 8 : 0;
                int y_off = b==2 || b==3 ? 8 : 0;
                plane = ff_vp56_b2p[b+ab];
                vp56_mc(s, b, plane, frame_ref->data[plane], s->stride[plane],
                        16*col+x_off, 16*row+y_off);
                s->vp3dsp.idct_add(frame_current->data[plane] + s->block_offset[b],
                                s->stride[plane], s->block_coeff[b]);
            }
            break;
    }

    if (is_alpha) {
        s->block_coeff[4][0] = 0;
        s->block_coeff[5][0] = 0;
    }
}

static int vp56_size_changed(VP56Context *s)
{
<<<<<<< HEAD
    AVCodecContext *avctx = s->avctx;
    int stride = s->framep[VP56_FRAME_CURRENT]->linesize[0];
=======
    VP56Context *s = avctx->priv_data;
    int stride = s->frames[VP56_FRAME_CURRENT]->linesize[0];
>>>>>>> 759001c5
    int i;

    s->plane_width[0]  = s->plane_width[3]  = avctx->coded_width;
    s->plane_width[1]  = s->plane_width[2]  = avctx->coded_width/2;
    s->plane_height[0] = s->plane_height[3] = avctx->coded_height;
    s->plane_height[1] = s->plane_height[2] = avctx->coded_height/2;

    for (i=0; i<4; i++)
        s->stride[i] = s->flip * s->frames[VP56_FRAME_CURRENT]->linesize[i];

    s->mb_width  = (avctx->coded_width +15) / 16;
    s->mb_height = (avctx->coded_height+15) / 16;

    if (s->mb_width > 1000 || s->mb_height > 1000) {
        avcodec_set_dimensions(avctx, 0, 0);
        av_log(avctx, AV_LOG_ERROR, "picture too big\n");
        return -1;
    }

    s->above_blocks = av_realloc(s->above_blocks,
                                 (4*s->mb_width+6) * sizeof(*s->above_blocks));
    s->macroblocks = av_realloc(s->macroblocks,
                                s->mb_width*s->mb_height*sizeof(*s->macroblocks));
    av_free(s->edge_emu_buffer_alloc);
    s->edge_emu_buffer_alloc = av_malloc(16*stride);
    s->edge_emu_buffer = s->edge_emu_buffer_alloc;
    if (s->flip < 0)
        s->edge_emu_buffer += 15 * stride;

    if (s->alpha_context)
        return vp56_size_changed(s->alpha_context);

    return 0;
}

static int ff_vp56_decode_mbs(AVCodecContext *avctx, void *, int, int);

int ff_vp56_decode_frame(AVCodecContext *avctx, void *data, int *got_frame,
                         AVPacket *avpkt)
{
    const uint8_t *buf = avpkt->data;
    VP56Context *s = avctx->priv_data;
<<<<<<< HEAD
    AVFrame *p = 0;
    int remaining_buf_size = avpkt->size;
    int av_uninit(alpha_offset);
    int i, res;

    /* select a current frame from the unused frames */
    for (i = 0; i < 4; ++i) {
        if (!s->frames[i].data[0]) {
            p = &s->frames[i];
            break;
        }
    }
    av_assert0(p != 0);
    s->framep[VP56_FRAME_CURRENT] = p;
    if (s->alpha_context)
        s->alpha_context->framep[VP56_FRAME_CURRENT] = p;
=======
    AVFrame *const p = s->frames[VP56_FRAME_CURRENT];
    int remaining_buf_size = avpkt->size;
    int is_alpha, av_uninit(alpha_offset);
    int res;
>>>>>>> 759001c5

    if (s->has_alpha) {
        if (remaining_buf_size < 3)
            return -1;
        alpha_offset = bytestream_get_be24(&buf);
        remaining_buf_size -= 3;
        if (remaining_buf_size < alpha_offset)
            return -1;
    }

<<<<<<< HEAD
    res = s->parse_header(s, buf, remaining_buf_size);
    if (res < 0)
        return res;
=======
    for (is_alpha=0; is_alpha < 1+s->has_alpha; is_alpha++) {
        int mb_row, mb_col, mb_row_flip, mb_offset = 0;
        int block, y, uv, stride_y, stride_uv;
        int golden_frame = 0;
>>>>>>> 759001c5

    if (res == VP56_SIZE_CHANGE) {
        for (i = 0; i < 4; i++) {
            if (s->frames[i].data[0])
                avctx->release_buffer(avctx, &s->frames[i]);
        }
    }

<<<<<<< HEAD
    p->reference = 3;
    if (ff_get_buffer(avctx, p) < 0) {
        av_log(avctx, AV_LOG_ERROR, "get_buffer() failed\n");
        return -1;
    }

    if (res == VP56_SIZE_CHANGE) {
        if (vp56_size_changed(s)) {
            avctx->release_buffer(avctx, p);
            return -1;
=======
        res = s->parse_header(s, buf, remaining_buf_size, &golden_frame);
        if (res < 0) {
            int i;
            for (i = 0; i < 4; i++)
                av_frame_unref(s->frames[i]);
            return res;
>>>>>>> 759001c5
        }
    }

<<<<<<< HEAD
    if (s->has_alpha) {
        int bak_w = avctx->width;
        int bak_h = avctx->height;
        int bak_cw = avctx->coded_width;
        int bak_ch = avctx->coded_height;
        buf += alpha_offset;
        remaining_buf_size -= alpha_offset;

        res = s->alpha_context->parse_header(s->alpha_context, buf, remaining_buf_size);
        if (res != 0) {
            if(res==VP56_SIZE_CHANGE) {
                av_log(avctx, AV_LOG_ERROR, "Alpha reconfiguration\n");
                avctx->width  = bak_w;
                avctx->height = bak_h;
                avctx->coded_width  = bak_cw;
                avctx->coded_height = bak_ch;
=======
        if (res == VP56_SIZE_CHANGE) {
            int i;
            for (i = 0; i < 4; i++)
                av_frame_unref(s->frames[i]);
            if (is_alpha) {
                avcodec_set_dimensions(avctx, 0, 0);
                return -1;
>>>>>>> 759001c5
            }
            avctx->release_buffer(avctx, p);
            return -1;
        }
    }

<<<<<<< HEAD
    avctx->execute2(avctx, ff_vp56_decode_mbs, 0, 0, s->has_alpha + 1);

    /* release frames that aren't in use */
    for (i = 0; i < 4; ++i) {
        AVFrame *victim = &s->frames[i];
        if (!victim->data[0])
            continue;
        if (victim != s->framep[VP56_FRAME_PREVIOUS] &&
            victim != s->framep[VP56_FRAME_GOLDEN] &&
            (!s->has_alpha || victim != s->alpha_context->framep[VP56_FRAME_GOLDEN]))
            avctx->release_buffer(avctx, victim);
    }
=======
        if (!is_alpha) {
            if (ff_get_buffer(avctx, p, AV_GET_BUFFER_FLAG_REF) < 0) {
                av_log(avctx, AV_LOG_ERROR, "get_buffer() failed\n");
                return -1;
            }

            if (res == VP56_SIZE_CHANGE)
                if (vp56_size_changed(avctx)) {
                    av_frame_unref(p);
                    return -1;
                }
        }
>>>>>>> 759001c5

    p->qstride = 0;
    p->qscale_table = s->qscale_table;
    p->qscale_type = FF_QSCALE_TYPE_VP56;
    *(AVFrame*)data = *p;
    *got_frame = 1;

    return avpkt->size;
}

static int ff_vp56_decode_mbs(AVCodecContext *avctx, void *data,
                              int jobnr, int threadnr)
{
    VP56Context *s0 = avctx->priv_data;
    int is_alpha = (jobnr == 1);
    VP56Context *s = is_alpha ? s0->alpha_context : s0;
    AVFrame *const p = s->framep[VP56_FRAME_CURRENT];
    int mb_row, mb_col, mb_row_flip, mb_offset = 0;
    int block, y, uv, stride_y, stride_uv;

    if (p->key_frame) {
        p->pict_type = AV_PICTURE_TYPE_I;
        s->default_models_init(s);
        for (block=0; block<s->mb_height*s->mb_width; block++)
            s->macroblocks[block].type = VP56_MB_INTRA;
    } else {
        p->pict_type = AV_PICTURE_TYPE_P;
        vp56_parse_mb_type_models(s);
        s->parse_vector_models(s);
        s->mb_type = VP56_MB_INTER_NOVEC_PF;
    }

    if (s->parse_coeff_models(s))
        goto next;

    memset(s->prev_dc, 0, sizeof(s->prev_dc));
    s->prev_dc[1][VP56_FRAME_CURRENT] = 128;
    s->prev_dc[2][VP56_FRAME_CURRENT] = 128;

    for (block=0; block < 4*s->mb_width+6; block++) {
        s->above_blocks[block].ref_frame = VP56_FRAME_NONE;
        s->above_blocks[block].dc_coeff = 0;
        s->above_blocks[block].not_null_dc = 0;
    }
    s->above_blocks[2*s->mb_width + 2].ref_frame = VP56_FRAME_CURRENT;
    s->above_blocks[3*s->mb_width + 4].ref_frame = VP56_FRAME_CURRENT;

    stride_y  = p->linesize[0];
    stride_uv = p->linesize[1];

    if (s->flip < 0)
        mb_offset = 7;

    /* main macroblocks loop */
    for (mb_row=0; mb_row<s->mb_height; mb_row++) {
        if (s->flip < 0)
            mb_row_flip = s->mb_height - mb_row - 1;
        else
            mb_row_flip = mb_row;

        for (block=0; block<4; block++) {
            s->left_block[block].ref_frame = VP56_FRAME_NONE;
            s->left_block[block].dc_coeff = 0;
            s->left_block[block].not_null_dc = 0;
        }
        memset(s->coeff_ctx, 0, sizeof(s->coeff_ctx));
        memset(s->coeff_ctx_last, 24, sizeof(s->coeff_ctx_last));

        s->above_block_idx[0] = 1;
        s->above_block_idx[1] = 2;
        s->above_block_idx[2] = 1;
        s->above_block_idx[3] = 2;
        s->above_block_idx[4] = 2*s->mb_width + 2 + 1;
        s->above_block_idx[5] = 3*s->mb_width + 4 + 1;

        s->block_offset[s->frbi] = (mb_row_flip*16 + mb_offset) * stride_y;
        s->block_offset[s->srbi] = s->block_offset[s->frbi] + 8*stride_y;
        s->block_offset[1] = s->block_offset[0] + 8;
        s->block_offset[3] = s->block_offset[2] + 8;
        s->block_offset[4] = (mb_row_flip*8 + mb_offset) * stride_uv;
        s->block_offset[5] = s->block_offset[4];

        for (mb_col=0; mb_col<s->mb_width; mb_col++) {
            vp56_decode_mb(s, mb_row, mb_col, is_alpha);

            for (y=0; y<4; y++) {
                s->above_block_idx[y] += 2;
                s->block_offset[y] += 16;
            }

<<<<<<< HEAD
            for (uv=4; uv<6; uv++) {
                s->above_block_idx[uv] += 1;
                s->block_offset[uv] += 8;
            }
=======
    next:
        if (p->key_frame || golden_frame) {
            av_frame_unref(s->frames[VP56_FRAME_GOLDEN]);
            if ((res = av_frame_ref(s->frames[VP56_FRAME_GOLDEN], p)) < 0)
                return res;
>>>>>>> 759001c5
        }
    }

<<<<<<< HEAD
next:
    if (p->key_frame || s->golden_frame) {
        s->framep[VP56_FRAME_GOLDEN] = p;
    }

    FFSWAP(AVFrame *, s->framep[VP56_FRAME_CURRENT],
                      s->framep[VP56_FRAME_PREVIOUS]);
    return 0;
=======
        if (s->has_alpha) {
            FFSWAP(AVFrame *, s->frames[VP56_FRAME_GOLDEN],
                              s->frames[VP56_FRAME_GOLDEN2]);
            buf += alpha_offset;
            remaining_buf_size -= alpha_offset;
        }
    }

    av_frame_unref(s->frames[VP56_FRAME_PREVIOUS]);
    FFSWAP(AVFrame *, s->frames[VP56_FRAME_CURRENT],
                      s->frames[VP56_FRAME_PREVIOUS]);

    if ((res = av_frame_ref(data, p)) < 0)
        return res;
    *got_frame = 1;

    return avpkt->size;
>>>>>>> 759001c5
}

av_cold int ff_vp56_init(AVCodecContext *avctx, int flip, int has_alpha)
{
    VP56Context *s = avctx->priv_data;
    ff_vp56_init_context(avctx, s, flip, has_alpha);
}

av_cold void ff_vp56_init_context(AVCodecContext *avctx, VP56Context *s,
                                  int flip, int has_alpha)
{
    int i;

    s->avctx = avctx;
    avctx->pix_fmt = has_alpha ? AV_PIX_FMT_YUVA420P : AV_PIX_FMT_YUV420P;

    ff_dsputil_init(&s->dsp, avctx);
    ff_h264chroma_init(&s->h264chroma, 8);
    ff_videodsp_init(&s->vdsp, 8);
    ff_vp3dsp_init(&s->vp3dsp, avctx->flags);
    ff_vp56dsp_init(&s->vp56dsp, avctx->codec->id);
    ff_init_scantable_permutation(s->dsp.idct_permutation, s->vp3dsp.idct_perm);
    ff_init_scantable(s->dsp.idct_permutation, &s->scantable,ff_zigzag_direct);

<<<<<<< HEAD
    for (i=0; i<4; i++) {
        s->framep[i] = &s->frames[i];
        avcodec_get_frame_defaults(&s->frames[i]);
    }
    s->framep[VP56_FRAME_UNUSED] = s->framep[VP56_FRAME_GOLDEN];
    s->framep[VP56_FRAME_UNUSED2] = s->framep[VP56_FRAME_GOLDEN2];
=======
    for (i = 0; i < FF_ARRAY_ELEMS(s->frames); i++) {
        s->frames[i] = av_frame_alloc();
        if (!s->frames[i]) {
            ff_vp56_free(avctx);
            return AVERROR(ENOMEM);
        }
    }
>>>>>>> 759001c5
    s->edge_emu_buffer_alloc = NULL;

    s->above_blocks = NULL;
    s->macroblocks = NULL;
    s->quantizer = -1;
    s->deblock_filtering = 1;
    s->golden_frame = 0;

    s->filter = NULL;

    s->has_alpha = has_alpha;

    s->modelp = &s->model;

    if (flip) {
        s->flip = -1;
        s->frbi = 2;
        s->srbi = 0;
    } else {
        s->flip = 1;
        s->frbi = 0;
        s->srbi = 2;
    }

    return 0;
}

av_cold int ff_vp56_free(AVCodecContext *avctx)
{
    VP56Context *s = avctx->priv_data;
<<<<<<< HEAD
    return ff_vp56_free_context(s);
}

av_cold int ff_vp56_free_context(VP56Context *s)
{
    AVCodecContext *avctx = s->avctx;
=======
>>>>>>> 759001c5
    int i;

    av_freep(&s->above_blocks);
    av_freep(&s->macroblocks);
    av_freep(&s->edge_emu_buffer_alloc);
<<<<<<< HEAD
    for (i = 0; i < 4; ++i) {
        if (s->frames[i].data[0])
            avctx->release_buffer(avctx, &s->frames[i]);
    }
=======

    for (i = 0; i < FF_ARRAY_ELEMS(s->frames); i++)
        av_frame_free(&s->frames[i]);

>>>>>>> 759001c5
    return 0;
}<|MERGE_RESOLUTION|>--- conflicted
+++ resolved
@@ -454,13 +454,8 @@
 
 static int vp56_size_changed(VP56Context *s)
 {
-<<<<<<< HEAD
     AVCodecContext *avctx = s->avctx;
-    int stride = s->framep[VP56_FRAME_CURRENT]->linesize[0];
-=======
-    VP56Context *s = avctx->priv_data;
     int stride = s->frames[VP56_FRAME_CURRENT]->linesize[0];
->>>>>>> 759001c5
     int i;
 
     s->plane_width[0]  = s->plane_width[3]  = avctx->coded_width;
@@ -503,29 +498,10 @@
 {
     const uint8_t *buf = avpkt->data;
     VP56Context *s = avctx->priv_data;
-<<<<<<< HEAD
-    AVFrame *p = 0;
+    AVFrame *const p = s->frames[VP56_FRAME_CURRENT];
     int remaining_buf_size = avpkt->size;
     int av_uninit(alpha_offset);
     int i, res;
-
-    /* select a current frame from the unused frames */
-    for (i = 0; i < 4; ++i) {
-        if (!s->frames[i].data[0]) {
-            p = &s->frames[i];
-            break;
-        }
-    }
-    av_assert0(p != 0);
-    s->framep[VP56_FRAME_CURRENT] = p;
-    if (s->alpha_context)
-        s->alpha_context->framep[VP56_FRAME_CURRENT] = p;
-=======
-    AVFrame *const p = s->frames[VP56_FRAME_CURRENT];
-    int remaining_buf_size = avpkt->size;
-    int is_alpha, av_uninit(alpha_offset);
-    int res;
->>>>>>> 759001c5
 
     if (s->has_alpha) {
         if (remaining_buf_size < 3)
@@ -536,47 +512,35 @@
             return -1;
     }
 
-<<<<<<< HEAD
     res = s->parse_header(s, buf, remaining_buf_size);
     if (res < 0)
         return res;
-=======
-    for (is_alpha=0; is_alpha < 1+s->has_alpha; is_alpha++) {
-        int mb_row, mb_col, mb_row_flip, mb_offset = 0;
-        int block, y, uv, stride_y, stride_uv;
-        int golden_frame = 0;
->>>>>>> 759001c5
 
     if (res == VP56_SIZE_CHANGE) {
         for (i = 0; i < 4; i++) {
-            if (s->frames[i].data[0])
-                avctx->release_buffer(avctx, &s->frames[i]);
-        }
-    }
-
-<<<<<<< HEAD
-    p->reference = 3;
-    if (ff_get_buffer(avctx, p) < 0) {
+            av_frame_unref(s->frames[i]);
+            if (s->alpha_context)
+                av_frame_unref(s->alpha_context->frames[i]);
+        }
+    }
+
+    if (ff_get_buffer(avctx, p, AV_GET_BUFFER_FLAG_REF) < 0) {
         av_log(avctx, AV_LOG_ERROR, "get_buffer() failed\n");
         return -1;
     }
 
+    if (s->has_alpha) {
+        av_frame_unref(s->alpha_context->frames[VP56_FRAME_CURRENT]);
+        av_frame_ref(s->alpha_context->frames[VP56_FRAME_CURRENT], p);
+    }
+
     if (res == VP56_SIZE_CHANGE) {
         if (vp56_size_changed(s)) {
-            avctx->release_buffer(avctx, p);
+            av_frame_unref(p);
             return -1;
-=======
-        res = s->parse_header(s, buf, remaining_buf_size, &golden_frame);
-        if (res < 0) {
-            int i;
-            for (i = 0; i < 4; i++)
-                av_frame_unref(s->frames[i]);
-            return res;
->>>>>>> 759001c5
-        }
-    }
-
-<<<<<<< HEAD
+        }
+    }
+
     if (s->has_alpha) {
         int bak_w = avctx->width;
         int bak_h = avctx->height;
@@ -593,53 +557,16 @@
                 avctx->height = bak_h;
                 avctx->coded_width  = bak_cw;
                 avctx->coded_height = bak_ch;
-=======
-        if (res == VP56_SIZE_CHANGE) {
-            int i;
-            for (i = 0; i < 4; i++)
-                av_frame_unref(s->frames[i]);
-            if (is_alpha) {
-                avcodec_set_dimensions(avctx, 0, 0);
-                return -1;
->>>>>>> 759001c5
             }
-            avctx->release_buffer(avctx, p);
+            av_frame_unref(p);
             return -1;
         }
     }
 
-<<<<<<< HEAD
     avctx->execute2(avctx, ff_vp56_decode_mbs, 0, 0, s->has_alpha + 1);
 
-    /* release frames that aren't in use */
-    for (i = 0; i < 4; ++i) {
-        AVFrame *victim = &s->frames[i];
-        if (!victim->data[0])
-            continue;
-        if (victim != s->framep[VP56_FRAME_PREVIOUS] &&
-            victim != s->framep[VP56_FRAME_GOLDEN] &&
-            (!s->has_alpha || victim != s->alpha_context->framep[VP56_FRAME_GOLDEN]))
-            avctx->release_buffer(avctx, victim);
-    }
-=======
-        if (!is_alpha) {
-            if (ff_get_buffer(avctx, p, AV_GET_BUFFER_FLAG_REF) < 0) {
-                av_log(avctx, AV_LOG_ERROR, "get_buffer() failed\n");
-                return -1;
-            }
-
-            if (res == VP56_SIZE_CHANGE)
-                if (vp56_size_changed(avctx)) {
-                    av_frame_unref(p);
-                    return -1;
-                }
-        }
->>>>>>> 759001c5
-
-    p->qstride = 0;
-    p->qscale_table = s->qscale_table;
-    p->qscale_type = FF_QSCALE_TYPE_VP56;
-    *(AVFrame*)data = *p;
+    if ((res = av_frame_ref(data, p)) < 0)
+        return res;
     *got_frame = 1;
 
     return avpkt->size;
@@ -651,9 +578,10 @@
     VP56Context *s0 = avctx->priv_data;
     int is_alpha = (jobnr == 1);
     VP56Context *s = is_alpha ? s0->alpha_context : s0;
-    AVFrame *const p = s->framep[VP56_FRAME_CURRENT];
+    AVFrame *const p = s->frames[VP56_FRAME_CURRENT];
     int mb_row, mb_col, mb_row_flip, mb_offset = 0;
     int block, y, uv, stride_y, stride_uv;
+    int res;
 
     if (p->key_frame) {
         p->pict_type = AV_PICTURE_TYPE_I;
@@ -725,58 +653,33 @@
                 s->block_offset[y] += 16;
             }
 
-<<<<<<< HEAD
             for (uv=4; uv<6; uv++) {
                 s->above_block_idx[uv] += 1;
                 s->block_offset[uv] += 8;
             }
-=======
-    next:
-        if (p->key_frame || golden_frame) {
-            av_frame_unref(s->frames[VP56_FRAME_GOLDEN]);
-            if ((res = av_frame_ref(s->frames[VP56_FRAME_GOLDEN], p)) < 0)
-                return res;
->>>>>>> 759001c5
-        }
-    }
-
-<<<<<<< HEAD
+        }
+    }
+
 next:
     if (p->key_frame || s->golden_frame) {
-        s->framep[VP56_FRAME_GOLDEN] = p;
-    }
-
-    FFSWAP(AVFrame *, s->framep[VP56_FRAME_CURRENT],
-                      s->framep[VP56_FRAME_PREVIOUS]);
-    return 0;
-=======
-        if (s->has_alpha) {
-            FFSWAP(AVFrame *, s->frames[VP56_FRAME_GOLDEN],
-                              s->frames[VP56_FRAME_GOLDEN2]);
-            buf += alpha_offset;
-            remaining_buf_size -= alpha_offset;
-        }
+        av_frame_unref(s->frames[VP56_FRAME_GOLDEN]);
+        if ((res = av_frame_ref(s->frames[VP56_FRAME_GOLDEN], p)) < 0)
+            return res;
     }
 
     av_frame_unref(s->frames[VP56_FRAME_PREVIOUS]);
     FFSWAP(AVFrame *, s->frames[VP56_FRAME_CURRENT],
                       s->frames[VP56_FRAME_PREVIOUS]);
-
-    if ((res = av_frame_ref(data, p)) < 0)
-        return res;
-    *got_frame = 1;
-
-    return avpkt->size;
->>>>>>> 759001c5
+    return 0;
 }
 
 av_cold int ff_vp56_init(AVCodecContext *avctx, int flip, int has_alpha)
 {
     VP56Context *s = avctx->priv_data;
-    ff_vp56_init_context(avctx, s, flip, has_alpha);
-}
-
-av_cold void ff_vp56_init_context(AVCodecContext *avctx, VP56Context *s,
+    return ff_vp56_init_context(avctx, s, flip, has_alpha);
+}
+
+av_cold int ff_vp56_init_context(AVCodecContext *avctx, VP56Context *s,
                                   int flip, int has_alpha)
 {
     int i;
@@ -792,14 +695,6 @@
     ff_init_scantable_permutation(s->dsp.idct_permutation, s->vp3dsp.idct_perm);
     ff_init_scantable(s->dsp.idct_permutation, &s->scantable,ff_zigzag_direct);
 
-<<<<<<< HEAD
-    for (i=0; i<4; i++) {
-        s->framep[i] = &s->frames[i];
-        avcodec_get_frame_defaults(&s->frames[i]);
-    }
-    s->framep[VP56_FRAME_UNUSED] = s->framep[VP56_FRAME_GOLDEN];
-    s->framep[VP56_FRAME_UNUSED2] = s->framep[VP56_FRAME_GOLDEN2];
-=======
     for (i = 0; i < FF_ARRAY_ELEMS(s->frames); i++) {
         s->frames[i] = av_frame_alloc();
         if (!s->frames[i]) {
@@ -807,7 +702,6 @@
             return AVERROR(ENOMEM);
         }
     }
->>>>>>> 759001c5
     s->edge_emu_buffer_alloc = NULL;
 
     s->above_blocks = NULL;
@@ -838,30 +732,20 @@
 av_cold int ff_vp56_free(AVCodecContext *avctx)
 {
     VP56Context *s = avctx->priv_data;
-<<<<<<< HEAD
     return ff_vp56_free_context(s);
 }
 
 av_cold int ff_vp56_free_context(VP56Context *s)
 {
     AVCodecContext *avctx = s->avctx;
-=======
->>>>>>> 759001c5
     int i;
 
     av_freep(&s->above_blocks);
     av_freep(&s->macroblocks);
     av_freep(&s->edge_emu_buffer_alloc);
-<<<<<<< HEAD
-    for (i = 0; i < 4; ++i) {
-        if (s->frames[i].data[0])
-            avctx->release_buffer(avctx, &s->frames[i]);
-    }
-=======
 
     for (i = 0; i < FF_ARRAY_ELEMS(s->frames); i++)
         av_frame_free(&s->frames[i]);
 
->>>>>>> 759001c5
     return 0;
 }