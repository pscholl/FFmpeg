/*
 * AC-3 Audio Decoder
 * This code was developed as part of Google Summer of Code 2006.
 * E-AC-3 support was added as part of Google Summer of Code 2007.
 *
 * Copyright (c) 2006 Kartikey Mahendra BHATT (bhattkm at gmail dot com)
 * Copyright (c) 2007-2008 Bartlomiej Wolowiec <bartek.wolowiec@gmail.com>
 * Copyright (c) 2007 Justin Ruggles <justin.ruggles@gmail.com>
 *
 * This file is part of FFmpeg.
 *
 * FFmpeg is free software; you can redistribute it and/or
 * modify it under the terms of the GNU Lesser General Public
 * License as published by the Free Software Foundation; either
 * version 2.1 of the License, or (at your option) any later version.
 *
 * FFmpeg is distributed in the hope that it will be useful,
 * but WITHOUT ANY WARRANTY; without even the implied warranty of
 * MERCHANTABILITY or FITNESS FOR A PARTICULAR PURPOSE.  See the GNU
 * Lesser General Public License for more details.
 *
 * You should have received a copy of the GNU Lesser General Public
 * License along with FFmpeg; if not, write to the Free Software
 * Foundation, Inc., 51 Franklin Street, Fifth Floor, Boston, MA 02110-1301 USA
 */

#include <stdio.h>
#include <stddef.h>
#include <math.h>
#include <string.h>

#include "libavutil/crc.h"
#include "libavutil/opt.h"
#include "internal.h"
#include "aac_ac3_parser.h"
#include "ac3_parser.h"
#include "ac3dec.h"
#include "ac3dec_data.h"
#include "kbdwin.h"

/**
 * table for ungrouping 3 values in 7 bits.
 * used for exponents and bap=2 mantissas
 */
static uint8_t ungroup_3_in_7_bits_tab[128][3];

/** tables for ungrouping mantissas */
static int b1_mantissas[32][3];
static int b2_mantissas[128][3];
static int b3_mantissas[8];
static int b4_mantissas[128][2];
static int b5_mantissas[16];

/**
 * Quantization table: levels for symmetric. bits for asymmetric.
 * reference: Table 7.18 Mapping of bap to Quantizer
 */
static const uint8_t quantization_tab[16] = {
    0, 3, 5, 7, 11, 15,
    5, 6, 7, 8, 9, 10, 11, 12, 14, 16
};

/** dynamic range table. converts codes to scale factors. */
static float dynamic_range_tab[256];

/** Adjustments in dB gain */
static const float gain_levels[9] = {
    LEVEL_PLUS_3DB,
    LEVEL_PLUS_1POINT5DB,
    LEVEL_ONE,
    LEVEL_MINUS_1POINT5DB,
    LEVEL_MINUS_3DB,
    LEVEL_MINUS_4POINT5DB,
    LEVEL_MINUS_6DB,
    LEVEL_ZERO,
    LEVEL_MINUS_9DB
};

/**
 * Table for default stereo downmixing coefficients
 * reference: Section 7.8.2 Downmixing Into Two Channels
 */
static const uint8_t ac3_default_coeffs[8][5][2] = {
    { { 2, 7 }, { 7, 2 },                               },
    { { 4, 4 },                                         },
    { { 2, 7 }, { 7, 2 },                               },
    { { 2, 7 }, { 5, 5 }, { 7, 2 },                     },
    { { 2, 7 }, { 7, 2 }, { 6, 6 },                     },
    { { 2, 7 }, { 5, 5 }, { 7, 2 }, { 8, 8 },           },
    { { 2, 7 }, { 7, 2 }, { 6, 7 }, { 7, 6 },           },
    { { 2, 7 }, { 5, 5 }, { 7, 2 }, { 6, 7 }, { 7, 6 }, },
};

/**
 * Symmetrical Dequantization
 * reference: Section 7.3.3 Expansion of Mantissas for Symmetrical Quantization
 *            Tables 7.19 to 7.23
 */
static inline int
symmetric_dequant(int code, int levels)
{
    return ((code - (levels >> 1)) << 24) / levels;
}

/*
 * Initialize tables at runtime.
 */
static av_cold void ac3_tables_init(void)
{
    int i;

    /* generate table for ungrouping 3 values in 7 bits
       reference: Section 7.1.3 Exponent Decoding */
    for (i = 0; i < 128; i++) {
        ungroup_3_in_7_bits_tab[i][0] =  i / 25;
        ungroup_3_in_7_bits_tab[i][1] = (i % 25) / 5;
        ungroup_3_in_7_bits_tab[i][2] = (i % 25) % 5;
    }

    /* generate grouped mantissa tables
       reference: Section 7.3.5 Ungrouping of Mantissas */
    for (i = 0; i < 32; i++) {
        /* bap=1 mantissas */
        b1_mantissas[i][0] = symmetric_dequant(ff_ac3_ungroup_3_in_5_bits_tab[i][0], 3);
        b1_mantissas[i][1] = symmetric_dequant(ff_ac3_ungroup_3_in_5_bits_tab[i][1], 3);
        b1_mantissas[i][2] = symmetric_dequant(ff_ac3_ungroup_3_in_5_bits_tab[i][2], 3);
    }
    for (i = 0; i < 128; i++) {
        /* bap=2 mantissas */
        b2_mantissas[i][0] = symmetric_dequant(ungroup_3_in_7_bits_tab[i][0], 5);
        b2_mantissas[i][1] = symmetric_dequant(ungroup_3_in_7_bits_tab[i][1], 5);
        b2_mantissas[i][2] = symmetric_dequant(ungroup_3_in_7_bits_tab[i][2], 5);

        /* bap=4 mantissas */
        b4_mantissas[i][0] = symmetric_dequant(i / 11, 11);
        b4_mantissas[i][1] = symmetric_dequant(i % 11, 11);
    }
    /* generate ungrouped mantissa tables
       reference: Tables 7.21 and 7.23 */
    for (i = 0; i < 7; i++) {
        /* bap=3 mantissas */
        b3_mantissas[i] = symmetric_dequant(i, 7);
    }
    for (i = 0; i < 15; i++) {
        /* bap=5 mantissas */
        b5_mantissas[i] = symmetric_dequant(i, 15);
    }

    /* generate dynamic range table
       reference: Section 7.7.1 Dynamic Range Control */
    for (i = 0; i < 256; i++) {
        int v = (i >> 5) - ((i >> 7) << 3) - 5;
        dynamic_range_tab[i] = powf(2.0f, v) * ((i & 0x1F) | 0x20);
    }
}

/**
 * AVCodec initialization
 */
static av_cold int ac3_decode_init(AVCodecContext *avctx)
{
    AC3DecodeContext *s = avctx->priv_data;
    int i;

    s->avctx = avctx;

    ff_ac3_common_init();
    ac3_tables_init();
    ff_mdct_init(&s->imdct_256, 8, 1, 1.0);
    ff_mdct_init(&s->imdct_512, 9, 1, 1.0);
    ff_kbd_window_init(s->window, 5.0, 256);
    ff_dsputil_init(&s->dsp, avctx);
    avpriv_float_dsp_init(&s->fdsp, avctx->flags & CODEC_FLAG_BITEXACT);
    ff_ac3dsp_init(&s->ac3dsp, avctx->flags & CODEC_FLAG_BITEXACT);
    ff_fmt_convert_init(&s->fmt_conv, avctx);
    av_lfg_init(&s->dith_state, 0);

    avctx->sample_fmt = AV_SAMPLE_FMT_FLTP;

    /* allow downmixing to stereo or mono */
    if (avctx->channels > 0 && avctx->request_channels > 0 &&
            avctx->request_channels < avctx->channels &&
            avctx->request_channels <= 2) {
        avctx->channels = avctx->request_channels;
    }
    s->downmixed = 1;

    for (i = 0; i < AC3_MAX_CHANNELS; i++) {
        s->xcfptr[i] = s->transform_coeffs[i];
        s->dlyptr[i] = s->delay[i];
    }

    return 0;
}

/**
 * Parse the 'sync info' and 'bit stream info' from the AC-3 bitstream.
 * GetBitContext within AC3DecodeContext must point to
 * the start of the synchronized AC-3 bitstream.
 */
static int ac3_parse_header(AC3DecodeContext *s)
{
    GetBitContext *gbc = &s->gbc;
    int i;

    /* read the rest of the bsi. read twice for dual mono mode. */
    i = !s->channel_mode;
    do {
        skip_bits(gbc, 5); // skip dialog normalization
        if (get_bits1(gbc))
            skip_bits(gbc, 8); //skip compression
        if (get_bits1(gbc))
            skip_bits(gbc, 8); //skip language code
        if (get_bits1(gbc))
            skip_bits(gbc, 7); //skip audio production information
    } while (i--);

    skip_bits(gbc, 2); //skip copyright bit and original bitstream bit

    /* skip the timecodes (or extra bitstream information for Alternate Syntax)
       TODO: read & use the xbsi1 downmix levels */
    if (get_bits1(gbc))
        skip_bits(gbc, 14); //skip timecode1 / xbsi1
    if (get_bits1(gbc))
        skip_bits(gbc, 14); //skip timecode2 / xbsi2

    /* skip additional bitstream info */
    if (get_bits1(gbc)) {
        i = get_bits(gbc, 6);
        do {
            skip_bits(gbc, 8);
        } while (i--);
    }

    return 0;
}

/**
 * Common function to parse AC-3 or E-AC-3 frame header
 */
static int parse_frame_header(AC3DecodeContext *s)
{
    AC3HeaderInfo hdr;
    int err;

    err = avpriv_ac3_parse_header(&s->gbc, &hdr);
    if (err)
        return err;

    /* get decoding parameters from header info */
    s->bit_alloc_params.sr_code     = hdr.sr_code;
    s->bitstream_mode               = hdr.bitstream_mode;
    s->channel_mode                 = hdr.channel_mode;
    s->channel_layout               = hdr.channel_layout;
    s->lfe_on                       = hdr.lfe_on;
    s->bit_alloc_params.sr_shift    = hdr.sr_shift;
    s->sample_rate                  = hdr.sample_rate;
    s->bit_rate                     = hdr.bit_rate;
    s->channels                     = hdr.channels;
    s->fbw_channels                 = s->channels - s->lfe_on;
    s->lfe_ch                       = s->fbw_channels + 1;
    s->frame_size                   = hdr.frame_size;
    s->center_mix_level             = hdr.center_mix_level;
    s->surround_mix_level           = hdr.surround_mix_level;
    s->num_blocks                   = hdr.num_blocks;
    s->frame_type                   = hdr.frame_type;
    s->substreamid                  = hdr.substreamid;

    if (s->lfe_on) {
        s->start_freq[s->lfe_ch]     = 0;
        s->end_freq[s->lfe_ch]       = 7;
        s->num_exp_groups[s->lfe_ch] = 2;
        s->channel_in_cpl[s->lfe_ch] = 0;
    }

    if (hdr.bitstream_id <= 10) {
        s->eac3                  = 0;
        s->snr_offset_strategy   = 2;
        s->block_switch_syntax   = 1;
        s->dither_flag_syntax    = 1;
        s->bit_allocation_syntax = 1;
        s->fast_gain_syntax      = 0;
        s->first_cpl_leak        = 0;
        s->dba_syntax            = 1;
        s->skip_syntax           = 1;
        memset(s->channel_uses_aht, 0, sizeof(s->channel_uses_aht));
        return ac3_parse_header(s);
    } else if (CONFIG_EAC3_DECODER) {
        s->eac3 = 1;
        return ff_eac3_parse_header(s);
    } else {
        av_log(s->avctx, AV_LOG_ERROR, "E-AC-3 support not compiled in\n");
        return -1;
    }
}

/**
 * Set stereo downmixing coefficients based on frame header info.
 * reference: Section 7.8.2 Downmixing Into Two Channels
 */
static void set_downmix_coeffs(AC3DecodeContext *s)
{
    int i;
    float cmix = gain_levels[s->  center_mix_level];
    float smix = gain_levels[s->surround_mix_level];
    float norm0, norm1;

    for (i = 0; i < s->fbw_channels; i++) {
        s->downmix_coeffs[i][0] = gain_levels[ac3_default_coeffs[s->channel_mode][i][0]];
        s->downmix_coeffs[i][1] = gain_levels[ac3_default_coeffs[s->channel_mode][i][1]];
    }
    if (s->channel_mode > 1 && s->channel_mode & 1) {
        s->downmix_coeffs[1][0] = s->downmix_coeffs[1][1] = cmix;
    }
    if (s->channel_mode == AC3_CHMODE_2F1R || s->channel_mode == AC3_CHMODE_3F1R) {
        int nf = s->channel_mode - 2;
        s->downmix_coeffs[nf][0] = s->downmix_coeffs[nf][1] = smix * LEVEL_MINUS_3DB;
    }
    if (s->channel_mode == AC3_CHMODE_2F2R || s->channel_mode == AC3_CHMODE_3F2R) {
        int nf = s->channel_mode - 4;
        s->downmix_coeffs[nf][0] = s->downmix_coeffs[nf+1][1] = smix;
    }

    /* renormalize */
    norm0 = norm1 = 0.0;
    for (i = 0; i < s->fbw_channels; i++) {
        norm0 += s->downmix_coeffs[i][0];
        norm1 += s->downmix_coeffs[i][1];
    }
    norm0 = 1.0f / norm0;
    norm1 = 1.0f / norm1;
    for (i = 0; i < s->fbw_channels; i++) {
        s->downmix_coeffs[i][0] *= norm0;
        s->downmix_coeffs[i][1] *= norm1;
    }

    if (s->output_mode == AC3_CHMODE_MONO) {
        for (i = 0; i < s->fbw_channels; i++)
            s->downmix_coeffs[i][0] = (s->downmix_coeffs[i][0] +
                                       s->downmix_coeffs[i][1]) * LEVEL_MINUS_3DB;
    }
}

/**
 * Decode the grouped exponents according to exponent strategy.
 * reference: Section 7.1.3 Exponent Decoding
 */
static int decode_exponents(GetBitContext *gbc, int exp_strategy, int ngrps,
                            uint8_t absexp, int8_t *dexps)
{
    int i, j, grp, group_size;
    int dexp[256];
    int expacc, prevexp;

    /* unpack groups */
    group_size = exp_strategy + (exp_strategy == EXP_D45);
    for (grp = 0, i = 0; grp < ngrps; grp++) {
        expacc = get_bits(gbc, 7);
        dexp[i++] = ungroup_3_in_7_bits_tab[expacc][0];
        dexp[i++] = ungroup_3_in_7_bits_tab[expacc][1];
        dexp[i++] = ungroup_3_in_7_bits_tab[expacc][2];
    }

    /* convert to absolute exps and expand groups */
    prevexp = absexp;
    for (i = 0, j = 0; i < ngrps * 3; i++) {
        prevexp += dexp[i] - 2;
        if (prevexp > 24U)
            return -1;
        switch (group_size) {
        case 4: dexps[j++] = prevexp;
                dexps[j++] = prevexp;
        case 2: dexps[j++] = prevexp;
        case 1: dexps[j++] = prevexp;
        }
    }
    return 0;
}

/**
 * Generate transform coefficients for each coupled channel in the coupling
 * range using the coupling coefficients and coupling coordinates.
 * reference: Section 7.4.3 Coupling Coordinate Format
 */
static void calc_transform_coeffs_cpl(AC3DecodeContext *s)
{
    int bin, band, ch;

    bin = s->start_freq[CPL_CH];
    for (band = 0; band < s->num_cpl_bands; band++) {
        int band_start = bin;
        int band_end = bin + s->cpl_band_sizes[band];
        for (ch = 1; ch <= s->fbw_channels; ch++) {
            if (s->channel_in_cpl[ch]) {
                int cpl_coord = s->cpl_coords[ch][band] << 5;
                for (bin = band_start; bin < band_end; bin++) {
                    s->fixed_coeffs[ch][bin] =
                        MULH(s->fixed_coeffs[CPL_CH][bin] << 4, cpl_coord);
                }
                if (ch == 2 && s->phase_flags[band]) {
                    for (bin = band_start; bin < band_end; bin++)
                        s->fixed_coeffs[2][bin] = -s->fixed_coeffs[2][bin];
                }
            }
        }
        bin = band_end;
    }
}

/**
 * Grouped mantissas for 3-level 5-level and 11-level quantization
 */
typedef struct {
    int b1_mant[2];
    int b2_mant[2];
    int b4_mant;
    int b1;
    int b2;
    int b4;
} mant_groups;

/**
 * Decode the transform coefficients for a particular channel
 * reference: Section 7.3 Quantization and Decoding of Mantissas
 */
static void ac3_decode_transform_coeffs_ch(AC3DecodeContext *s, int ch_index, mant_groups *m)
{
    int start_freq = s->start_freq[ch_index];
    int end_freq   = s->end_freq[ch_index];
    uint8_t *baps  = s->bap[ch_index];
    int8_t *exps   = s->dexps[ch_index];
    int *coeffs    = s->fixed_coeffs[ch_index];
    int dither     = (ch_index == CPL_CH) || s->dither_flag[ch_index];
    GetBitContext *gbc = &s->gbc;
    int freq;

    for (freq = start_freq; freq < end_freq; freq++) {
        int bap = baps[freq];
        int mantissa;
        switch (bap) {
        case 0:
            /* random noise with approximate range of -0.707 to 0.707 */
            if (dither)
                mantissa = (((av_lfg_get(&s->dith_state)>>8)*181)>>8) - 5931008;
            else
                mantissa = 0;
            break;
        case 1:
            if (m->b1) {
                m->b1--;
                mantissa = m->b1_mant[m->b1];
            } else {
                int bits      = get_bits(gbc, 5);
                mantissa      = b1_mantissas[bits][0];
                m->b1_mant[1] = b1_mantissas[bits][1];
                m->b1_mant[0] = b1_mantissas[bits][2];
                m->b1         = 2;
            }
            break;
        case 2:
            if (m->b2) {
                m->b2--;
                mantissa = m->b2_mant[m->b2];
            } else {
                int bits      = get_bits(gbc, 7);
                mantissa      = b2_mantissas[bits][0];
                m->b2_mant[1] = b2_mantissas[bits][1];
                m->b2_mant[0] = b2_mantissas[bits][2];
                m->b2         = 2;
            }
            break;
        case 3:
            mantissa = b3_mantissas[get_bits(gbc, 3)];
            break;
        case 4:
            if (m->b4) {
                m->b4 = 0;
                mantissa = m->b4_mant;
            } else {
                int bits   = get_bits(gbc, 7);
                mantissa   = b4_mantissas[bits][0];
                m->b4_mant = b4_mantissas[bits][1];
                m->b4      = 1;
            }
            break;
        case 5:
            mantissa = b5_mantissas[get_bits(gbc, 4)];
            break;
        default: /* 6 to 15 */
            /* Shift mantissa and sign-extend it. */
            mantissa = get_sbits(gbc, quantization_tab[bap]);
            mantissa <<= 24 - quantization_tab[bap];
            break;
        }
        coeffs[freq] = mantissa >> exps[freq];
    }
}

/**
 * Remove random dithering from coupling range coefficients with zero-bit
 * mantissas for coupled channels which do not use dithering.
 * reference: Section 7.3.4 Dither for Zero Bit Mantissas (bap=0)
 */
static void remove_dithering(AC3DecodeContext *s) {
    int ch, i;

    for (ch = 1; ch <= s->fbw_channels; ch++) {
        if (!s->dither_flag[ch] && s->channel_in_cpl[ch]) {
            for (i = s->start_freq[CPL_CH]; i < s->end_freq[CPL_CH]; i++) {
                if (!s->bap[CPL_CH][i])
                    s->fixed_coeffs[ch][i] = 0;
            }
        }
    }
}

static void decode_transform_coeffs_ch(AC3DecodeContext *s, int blk, int ch,
                                       mant_groups *m)
{
    if (!s->channel_uses_aht[ch]) {
        ac3_decode_transform_coeffs_ch(s, ch, m);
    } else {
        /* if AHT is used, mantissas for all blocks are encoded in the first
           block of the frame. */
        int bin;
        if (!blk && CONFIG_EAC3_DECODER)
            ff_eac3_decode_transform_coeffs_aht_ch(s, ch);
        for (bin = s->start_freq[ch]; bin < s->end_freq[ch]; bin++) {
            s->fixed_coeffs[ch][bin] = s->pre_mantissa[ch][bin][blk] >> s->dexps[ch][bin];
        }
    }
}

/**
 * Decode the transform coefficients.
 */
static void decode_transform_coeffs(AC3DecodeContext *s, int blk)
{
    int ch, end;
    int got_cplchan = 0;
    mant_groups m;

    m.b1 = m.b2 = m.b4 = 0;

    for (ch = 1; ch <= s->channels; ch++) {
        /* transform coefficients for full-bandwidth channel */
        decode_transform_coeffs_ch(s, blk, ch, &m);
        /* transform coefficients for coupling channel come right after the
           coefficients for the first coupled channel*/
        if (s->channel_in_cpl[ch])  {
            if (!got_cplchan) {
                decode_transform_coeffs_ch(s, blk, CPL_CH, &m);
                calc_transform_coeffs_cpl(s);
                got_cplchan = 1;
            }
            end = s->end_freq[CPL_CH];
        } else {
            end = s->end_freq[ch];
        }
        do
            s->fixed_coeffs[ch][end] = 0;
        while (++end < 256);
    }

    /* zero the dithered coefficients for appropriate channels */
    remove_dithering(s);
}

/**
 * Stereo rematrixing.
 * reference: Section 7.5.4 Rematrixing : Decoding Technique
 */
static void do_rematrixing(AC3DecodeContext *s)
{
    int bnd, i;
    int end, bndend;

    end = FFMIN(s->end_freq[1], s->end_freq[2]);

    for (bnd = 0; bnd < s->num_rematrixing_bands; bnd++) {
        if (s->rematrixing_flags[bnd]) {
            bndend = FFMIN(end, ff_ac3_rematrix_band_tab[bnd + 1]);
            for (i = ff_ac3_rematrix_band_tab[bnd]; i < bndend; i++) {
                int tmp0 = s->fixed_coeffs[1][i];
                s->fixed_coeffs[1][i] += s->fixed_coeffs[2][i];
                s->fixed_coeffs[2][i]  = tmp0 - s->fixed_coeffs[2][i];
            }
        }
    }
}

/**
 * Inverse MDCT Transform.
 * Convert frequency domain coefficients to time-domain audio samples.
 * reference: Section 7.9.4 Transformation Equations
 */
static inline void do_imdct(AC3DecodeContext *s, int channels)
{
    int ch;

    for (ch = 1; ch <= channels; ch++) {
        if (s->block_switch[ch]) {
            int i;
            float *x = s->tmp_output + 128;
            for (i = 0; i < 128; i++)
                x[i] = s->transform_coeffs[ch][2 * i];
            s->imdct_256.imdct_half(&s->imdct_256, s->tmp_output, x);
            s->fdsp.vector_fmul_window(s->outptr[ch - 1], s->delay[ch - 1],
                                       s->tmp_output, s->window, 128);
            for (i = 0; i < 128; i++)
                x[i] = s->transform_coeffs[ch][2 * i + 1];
            s->imdct_256.imdct_half(&s->imdct_256, s->delay[ch - 1], x);
        } else {
            s->imdct_512.imdct_half(&s->imdct_512, s->tmp_output, s->transform_coeffs[ch]);
            s->fdsp.vector_fmul_window(s->outptr[ch - 1], s->delay[ch - 1],
                                       s->tmp_output, s->window, 128);
            memcpy(s->delay[ch - 1], s->tmp_output + 128, 128 * sizeof(float));
        }
    }
}

/**
 * Upmix delay samples from stereo to original channel layout.
 */
static void ac3_upmix_delay(AC3DecodeContext *s)
{
    int channel_data_size = sizeof(s->delay[0]);
    switch (s->channel_mode) {
    case AC3_CHMODE_DUALMONO:
    case AC3_CHMODE_STEREO:
        /* upmix mono to stereo */
        memcpy(s->delay[1], s->delay[0], channel_data_size);
        break;
    case AC3_CHMODE_2F2R:
        memset(s->delay[3], 0, channel_data_size);
    case AC3_CHMODE_2F1R:
        memset(s->delay[2], 0, channel_data_size);
        break;
    case AC3_CHMODE_3F2R:
        memset(s->delay[4], 0, channel_data_size);
    case AC3_CHMODE_3F1R:
        memset(s->delay[3], 0, channel_data_size);
    case AC3_CHMODE_3F:
        memcpy(s->delay[2], s->delay[1], channel_data_size);
        memset(s->delay[1], 0, channel_data_size);
        break;
    }
}

/**
 * Decode band structure for coupling, spectral extension, or enhanced coupling.
 * The band structure defines how many subbands are in each band.  For each
 * subband in the range, 1 means it is combined with the previous band, and 0
 * means that it starts a new band.
 *
 * @param[in] gbc bit reader context
 * @param[in] blk block number
 * @param[in] eac3 flag to indicate E-AC-3
 * @param[in] ecpl flag to indicate enhanced coupling
 * @param[in] start_subband subband number for start of range
 * @param[in] end_subband subband number for end of range
 * @param[in] default_band_struct default band structure table
 * @param[out] num_bands number of bands (optionally NULL)
 * @param[out] band_sizes array containing the number of bins in each band (optionally NULL)
 */
static void decode_band_structure(GetBitContext *gbc, int blk, int eac3,
                                  int ecpl, int start_subband, int end_subband,
                                  const uint8_t *default_band_struct,
                                  int *num_bands, uint8_t *band_sizes)
{
    int subbnd, bnd, n_subbands, n_bands=0;
    uint8_t bnd_sz[22];
    uint8_t coded_band_struct[22];
    const uint8_t *band_struct;

    n_subbands = end_subband - start_subband;

    /* decode band structure from bitstream or use default */
    if (!eac3 || get_bits1(gbc)) {
        for (subbnd = 0; subbnd < n_subbands - 1; subbnd++) {
            coded_band_struct[subbnd] = get_bits1(gbc);
        }
        band_struct = coded_band_struct;
    } else if (!blk) {
        band_struct = &default_band_struct[start_subband+1];
    } else {
        /* no change in band structure */
        return;
    }

    /* calculate number of bands and band sizes based on band structure.
       note that the first 4 subbands in enhanced coupling span only 6 bins
       instead of 12. */
    if (num_bands || band_sizes ) {
        n_bands = n_subbands;
        bnd_sz[0] = ecpl ? 6 : 12;
        for (bnd = 0, subbnd = 1; subbnd < n_subbands; subbnd++) {
            int subbnd_size = (ecpl && subbnd < 4) ? 6 : 12;
            if (band_struct[subbnd - 1]) {
                n_bands--;
                bnd_sz[bnd] += subbnd_size;
            } else {
                bnd_sz[++bnd] = subbnd_size;
            }
        }
    }

    /* set optional output params */
    if (num_bands)
        *num_bands = n_bands;
    if (band_sizes)
        memcpy(band_sizes, bnd_sz, n_bands);
}

/**
 * Decode a single audio block from the AC-3 bitstream.
 */
static int decode_audio_block(AC3DecodeContext *s, int blk)
{
    int fbw_channels = s->fbw_channels;
    int channel_mode = s->channel_mode;
    int i, bnd, seg, ch;
    int different_transforms;
    int downmix_output;
    int cpl_in_use;
    GetBitContext *gbc = &s->gbc;
    uint8_t bit_alloc_stages[AC3_MAX_CHANNELS] = { 0 };

    /* block switch flags */
    different_transforms = 0;
    if (s->block_switch_syntax) {
        for (ch = 1; ch <= fbw_channels; ch++) {
            s->block_switch[ch] = get_bits1(gbc);
            if (ch > 1 && s->block_switch[ch] != s->block_switch[1])
                different_transforms = 1;
        }
    }

    /* dithering flags */
    if (s->dither_flag_syntax) {
        for (ch = 1; ch <= fbw_channels; ch++) {
            s->dither_flag[ch] = get_bits1(gbc);
        }
    }

    /* dynamic range */
    i = !s->channel_mode;
    do {
        if (get_bits1(gbc)) {
            s->dynamic_range[i] = ((dynamic_range_tab[get_bits(gbc, 8)] - 1.0) *
                                  s->drc_scale) + 1.0;
        } else if (blk == 0) {
            s->dynamic_range[i] = 1.0f;
        }
    } while (i--);

    /* spectral extension strategy */
    if (s->eac3 && (!blk || get_bits1(gbc))) {
        s->spx_in_use = get_bits1(gbc);
        if (s->spx_in_use) {
            int dst_start_freq, dst_end_freq, src_start_freq,
                start_subband, end_subband;

            /* determine which channels use spx */
            if (s->channel_mode == AC3_CHMODE_MONO) {
                s->channel_uses_spx[1] = 1;
            } else {
                for (ch = 1; ch <= fbw_channels; ch++)
                    s->channel_uses_spx[ch] = get_bits1(gbc);
            }

            /* get the frequency bins of the spx copy region and the spx start
               and end subbands */
            dst_start_freq = get_bits(gbc, 2);
            start_subband  = get_bits(gbc, 3) + 2;
            if (start_subband > 7)
                start_subband += start_subband - 7;
            end_subband    = get_bits(gbc, 3) + 5;
            if (end_subband   > 7)
                end_subband   += end_subband   - 7;
            dst_start_freq = dst_start_freq * 12 + 25;
            src_start_freq = start_subband  * 12 + 25;
            dst_end_freq   = end_subband    * 12 + 25;

            /* check validity of spx ranges */
            if (start_subband >= end_subband) {
                av_log(s->avctx, AV_LOG_ERROR, "invalid spectral extension "
                       "range (%d >= %d)\n", start_subband, end_subband);
                return -1;
            }
            if (dst_start_freq >= src_start_freq) {
                av_log(s->avctx, AV_LOG_ERROR, "invalid spectral extension "
                       "copy start bin (%d >= %d)\n", dst_start_freq, src_start_freq);
                return -1;
            }

            s->spx_dst_start_freq = dst_start_freq;
            s->spx_src_start_freq = src_start_freq;
            s->spx_dst_end_freq   = dst_end_freq;

            decode_band_structure(gbc, blk, s->eac3, 0,
                                  start_subband, end_subband,
                                  ff_eac3_default_spx_band_struct,
                                  &s->num_spx_bands,
                                  s->spx_band_sizes);
        } else {
            for (ch = 1; ch <= fbw_channels; ch++) {
                s->channel_uses_spx[ch] = 0;
                s->first_spx_coords[ch] = 1;
            }
        }
    }

    /* spectral extension coordinates */
    if (s->spx_in_use) {
        for (ch = 1; ch <= fbw_channels; ch++) {
            if (s->channel_uses_spx[ch]) {
                if (s->first_spx_coords[ch] || get_bits1(gbc)) {
                    float spx_blend;
                    int bin, master_spx_coord;

                    s->first_spx_coords[ch] = 0;
                    spx_blend = get_bits(gbc, 5) * (1.0f/32);
                    master_spx_coord = get_bits(gbc, 2) * 3;

                    bin = s->spx_src_start_freq;
                    for (bnd = 0; bnd < s->num_spx_bands; bnd++) {
                        int bandsize;
                        int spx_coord_exp, spx_coord_mant;
                        float nratio, sblend, nblend, spx_coord;

                        /* calculate blending factors */
                        bandsize = s->spx_band_sizes[bnd];
                        nratio = ((float)((bin + (bandsize >> 1))) / s->spx_dst_end_freq) - spx_blend;
                        nratio = av_clipf(nratio, 0.0f, 1.0f);
                        nblend = sqrtf(3.0f * nratio); // noise is scaled by sqrt(3)
                                                       // to give unity variance
                        sblend = sqrtf(1.0f - nratio);
                        bin += bandsize;

                        /* decode spx coordinates */
                        spx_coord_exp  = get_bits(gbc, 4);
                        spx_coord_mant = get_bits(gbc, 2);
                        if (spx_coord_exp == 15) spx_coord_mant <<= 1;
                        else                     spx_coord_mant += 4;
                        spx_coord_mant <<= (25 - spx_coord_exp - master_spx_coord);
                        spx_coord = spx_coord_mant * (1.0f / (1 << 23));

                        /* multiply noise and signal blending factors by spx coordinate */
                        s->spx_noise_blend [ch][bnd] = nblend * spx_coord;
                        s->spx_signal_blend[ch][bnd] = sblend * spx_coord;
                    }
                }
            } else {
                s->first_spx_coords[ch] = 1;
            }
        }
    }

    /* coupling strategy */
    if (s->eac3 ? s->cpl_strategy_exists[blk] : get_bits1(gbc)) {
        memset(bit_alloc_stages, 3, AC3_MAX_CHANNELS);
        if (!s->eac3)
            s->cpl_in_use[blk] = get_bits1(gbc);
        if (s->cpl_in_use[blk]) {
            /* coupling in use */
            int cpl_start_subband, cpl_end_subband;

            if (channel_mode < AC3_CHMODE_STEREO) {
                av_log(s->avctx, AV_LOG_ERROR, "coupling not allowed in mono or dual-mono\n");
                return -1;
            }

            /* check for enhanced coupling */
            if (s->eac3 && get_bits1(gbc)) {
                /* TODO: parse enhanced coupling strategy info */
                av_log_missing_feature(s->avctx, "Enhanced coupling", 1);
                return AVERROR_PATCHWELCOME;
            }

            /* determine which channels are coupled */
            if (s->eac3 && s->channel_mode == AC3_CHMODE_STEREO) {
                s->channel_in_cpl[1] = 1;
                s->channel_in_cpl[2] = 1;
            } else {
                for (ch = 1; ch <= fbw_channels; ch++)
                    s->channel_in_cpl[ch] = get_bits1(gbc);
            }

            /* phase flags in use */
            if (channel_mode == AC3_CHMODE_STEREO)
                s->phase_flags_in_use = get_bits1(gbc);

            /* coupling frequency range */
            cpl_start_subband = get_bits(gbc, 4);
            cpl_end_subband = s->spx_in_use ? (s->spx_src_start_freq - 37) / 12 :
                                              get_bits(gbc, 4) + 3;
            if (cpl_start_subband >= cpl_end_subband) {
                av_log(s->avctx, AV_LOG_ERROR, "invalid coupling range (%d >= %d)\n",
                       cpl_start_subband, cpl_end_subband);
                return -1;
            }
            s->start_freq[CPL_CH] = cpl_start_subband * 12 + 37;
            s->end_freq[CPL_CH]   = cpl_end_subband   * 12 + 37;

            decode_band_structure(gbc, blk, s->eac3, 0, cpl_start_subband,
                                  cpl_end_subband,
                                  ff_eac3_default_cpl_band_struct,
                                  &s->num_cpl_bands, s->cpl_band_sizes);
        } else {
            /* coupling not in use */
            for (ch = 1; ch <= fbw_channels; ch++) {
                s->channel_in_cpl[ch] = 0;
                s->first_cpl_coords[ch] = 1;
            }
            s->first_cpl_leak = s->eac3;
            s->phase_flags_in_use = 0;
        }
    } else if (!s->eac3) {
        if (!blk) {
            av_log(s->avctx, AV_LOG_ERROR, "new coupling strategy must "
                   "be present in block 0\n");
            return -1;
        } else {
            s->cpl_in_use[blk] = s->cpl_in_use[blk-1];
        }
    }
    cpl_in_use = s->cpl_in_use[blk];

    /* coupling coordinates */
    if (cpl_in_use) {
        int cpl_coords_exist = 0;

        for (ch = 1; ch <= fbw_channels; ch++) {
            if (s->channel_in_cpl[ch]) {
                if ((s->eac3 && s->first_cpl_coords[ch]) || get_bits1(gbc)) {
                    int master_cpl_coord, cpl_coord_exp, cpl_coord_mant;
                    s->first_cpl_coords[ch] = 0;
                    cpl_coords_exist = 1;
                    master_cpl_coord = 3 * get_bits(gbc, 2);
                    for (bnd = 0; bnd < s->num_cpl_bands; bnd++) {
                        cpl_coord_exp = get_bits(gbc, 4);
                        cpl_coord_mant = get_bits(gbc, 4);
                        if (cpl_coord_exp == 15)
                            s->cpl_coords[ch][bnd] = cpl_coord_mant << 22;
                        else
                            s->cpl_coords[ch][bnd] = (cpl_coord_mant + 16) << 21;
                        s->cpl_coords[ch][bnd] >>= (cpl_coord_exp + master_cpl_coord);
                    }
                } else if (!blk) {
                    av_log(s->avctx, AV_LOG_ERROR, "new coupling coordinates must "
                           "be present in block 0\n");
                    return -1;
                }
            } else {
                /* channel not in coupling */
                s->first_cpl_coords[ch] = 1;
            }
        }
        /* phase flags */
        if (channel_mode == AC3_CHMODE_STEREO && cpl_coords_exist) {
            for (bnd = 0; bnd < s->num_cpl_bands; bnd++) {
                s->phase_flags[bnd] = s->phase_flags_in_use? get_bits1(gbc) : 0;
            }
        }
    }

    /* stereo rematrixing strategy and band structure */
    if (channel_mode == AC3_CHMODE_STEREO) {
        if ((s->eac3 && !blk) || get_bits1(gbc)) {
            s->num_rematrixing_bands = 4;
            if (cpl_in_use && s->start_freq[CPL_CH] <= 61) {
                s->num_rematrixing_bands -= 1 + (s->start_freq[CPL_CH] == 37);
            } else if (s->spx_in_use && s->spx_src_start_freq <= 61) {
                s->num_rematrixing_bands--;
            }
            for (bnd = 0; bnd < s->num_rematrixing_bands; bnd++)
                s->rematrixing_flags[bnd] = get_bits1(gbc);
        } else if (!blk) {
            av_log(s->avctx, AV_LOG_WARNING, "Warning: "
                   "new rematrixing strategy not present in block 0\n");
            s->num_rematrixing_bands = 0;
        }
    }

    /* exponent strategies for each channel */
    for (ch = !cpl_in_use; ch <= s->channels; ch++) {
        if (!s->eac3)
            s->exp_strategy[blk][ch] = get_bits(gbc, 2 - (ch == s->lfe_ch));
        if (s->exp_strategy[blk][ch] != EXP_REUSE)
            bit_alloc_stages[ch] = 3;
    }

    /* channel bandwidth */
    for (ch = 1; ch <= fbw_channels; ch++) {
        s->start_freq[ch] = 0;
        if (s->exp_strategy[blk][ch] != EXP_REUSE) {
            int group_size;
            int prev = s->end_freq[ch];
            if (s->channel_in_cpl[ch])
                s->end_freq[ch] = s->start_freq[CPL_CH];
            else if (s->channel_uses_spx[ch])
                s->end_freq[ch] = s->spx_src_start_freq;
            else {
                int bandwidth_code = get_bits(gbc, 6);
                if (bandwidth_code > 60) {
                    av_log(s->avctx, AV_LOG_ERROR, "bandwidth code = %d > 60\n", bandwidth_code);
                    return -1;
                }
                s->end_freq[ch] = bandwidth_code * 3 + 73;
            }
            group_size = 3 << (s->exp_strategy[blk][ch] - 1);
            s->num_exp_groups[ch] = (s->end_freq[ch] + group_size-4) / group_size;
            if (blk > 0 && s->end_freq[ch] != prev)
                memset(bit_alloc_stages, 3, AC3_MAX_CHANNELS);
        }
    }
    if (cpl_in_use && s->exp_strategy[blk][CPL_CH] != EXP_REUSE) {
        s->num_exp_groups[CPL_CH] = (s->end_freq[CPL_CH] - s->start_freq[CPL_CH]) /
                                    (3 << (s->exp_strategy[blk][CPL_CH] - 1));
    }

    /* decode exponents for each channel */
    for (ch = !cpl_in_use; ch <= s->channels; ch++) {
        if (s->exp_strategy[blk][ch] != EXP_REUSE) {
            s->dexps[ch][0] = get_bits(gbc, 4) << !ch;
            if (decode_exponents(gbc, s->exp_strategy[blk][ch],
                                 s->num_exp_groups[ch], s->dexps[ch][0],
                                 &s->dexps[ch][s->start_freq[ch]+!!ch])) {
                av_log(s->avctx, AV_LOG_ERROR, "exponent out-of-range\n");
                return -1;
            }
            if (ch != CPL_CH && ch != s->lfe_ch)
                skip_bits(gbc, 2); /* skip gainrng */
        }
    }

    /* bit allocation information */
    if (s->bit_allocation_syntax) {
        if (get_bits1(gbc)) {
            s->bit_alloc_params.slow_decay = ff_ac3_slow_decay_tab[get_bits(gbc, 2)] >> s->bit_alloc_params.sr_shift;
            s->bit_alloc_params.fast_decay = ff_ac3_fast_decay_tab[get_bits(gbc, 2)] >> s->bit_alloc_params.sr_shift;
            s->bit_alloc_params.slow_gain  = ff_ac3_slow_gain_tab[get_bits(gbc, 2)];
            s->bit_alloc_params.db_per_bit = ff_ac3_db_per_bit_tab[get_bits(gbc, 2)];
            s->bit_alloc_params.floor  = ff_ac3_floor_tab[get_bits(gbc, 3)];
            for (ch = !cpl_in_use; ch <= s->channels; ch++)
                bit_alloc_stages[ch] = FFMAX(bit_alloc_stages[ch], 2);
        } else if (!blk) {
            av_log(s->avctx, AV_LOG_ERROR, "new bit allocation info must "
                   "be present in block 0\n");
            return -1;
        }
    }

    /* signal-to-noise ratio offsets and fast gains (signal-to-mask ratios) */
    if (!s->eac3 || !blk) {
        if (s->snr_offset_strategy && get_bits1(gbc)) {
            int snr = 0;
            int csnr;
            csnr = (get_bits(gbc, 6) - 15) << 4;
            for (i = ch = !cpl_in_use; ch <= s->channels; ch++) {
                /* snr offset */
                if (ch == i || s->snr_offset_strategy == 2)
                    snr = (csnr + get_bits(gbc, 4)) << 2;
                /* run at least last bit allocation stage if snr offset changes */
                if (blk && s->snr_offset[ch] != snr) {
                    bit_alloc_stages[ch] = FFMAX(bit_alloc_stages[ch], 1);
                }
                s->snr_offset[ch] = snr;

                /* fast gain (normal AC-3 only) */
                if (!s->eac3) {
                    int prev = s->fast_gain[ch];
                    s->fast_gain[ch] = ff_ac3_fast_gain_tab[get_bits(gbc, 3)];
                    /* run last 2 bit allocation stages if fast gain changes */
                    if (blk && prev != s->fast_gain[ch])
                        bit_alloc_stages[ch] = FFMAX(bit_alloc_stages[ch], 2);
                }
            }
        } else if (!s->eac3 && !blk) {
            av_log(s->avctx, AV_LOG_ERROR, "new snr offsets must be present in block 0\n");
            return -1;
        }
    }

    /* fast gain (E-AC-3 only) */
    if (s->fast_gain_syntax && get_bits1(gbc)) {
        for (ch = !cpl_in_use; ch <= s->channels; ch++) {
            int prev = s->fast_gain[ch];
            s->fast_gain[ch] = ff_ac3_fast_gain_tab[get_bits(gbc, 3)];
            /* run last 2 bit allocation stages if fast gain changes */
            if (blk && prev != s->fast_gain[ch])
                bit_alloc_stages[ch] = FFMAX(bit_alloc_stages[ch], 2);
        }
    } else if (s->eac3 && !blk) {
        for (ch = !cpl_in_use; ch <= s->channels; ch++)
            s->fast_gain[ch] = ff_ac3_fast_gain_tab[4];
    }

    /* E-AC-3 to AC-3 converter SNR offset */
    if (s->frame_type == EAC3_FRAME_TYPE_INDEPENDENT && get_bits1(gbc)) {
        skip_bits(gbc, 10); // skip converter snr offset
    }

    /* coupling leak information */
    if (cpl_in_use) {
        if (s->first_cpl_leak || get_bits1(gbc)) {
            int fl = get_bits(gbc, 3);
            int sl = get_bits(gbc, 3);
            /* run last 2 bit allocation stages for coupling channel if
               coupling leak changes */
            if (blk && (fl != s->bit_alloc_params.cpl_fast_leak ||
                sl != s->bit_alloc_params.cpl_slow_leak)) {
                bit_alloc_stages[CPL_CH] = FFMAX(bit_alloc_stages[CPL_CH], 2);
            }
            s->bit_alloc_params.cpl_fast_leak = fl;
            s->bit_alloc_params.cpl_slow_leak = sl;
        } else if (!s->eac3 && !blk) {
            av_log(s->avctx, AV_LOG_ERROR, "new coupling leak info must "
                   "be present in block 0\n");
            return -1;
        }
        s->first_cpl_leak = 0;
    }

    /* delta bit allocation information */
    if (s->dba_syntax && get_bits1(gbc)) {
        /* delta bit allocation exists (strategy) */
        for (ch = !cpl_in_use; ch <= fbw_channels; ch++) {
            s->dba_mode[ch] = get_bits(gbc, 2);
            if (s->dba_mode[ch] == DBA_RESERVED) {
                av_log(s->avctx, AV_LOG_ERROR, "delta bit allocation strategy reserved\n");
                return -1;
            }
            bit_alloc_stages[ch] = FFMAX(bit_alloc_stages[ch], 2);
        }
        /* channel delta offset, len and bit allocation */
        for (ch = !cpl_in_use; ch <= fbw_channels; ch++) {
            if (s->dba_mode[ch] == DBA_NEW) {
                s->dba_nsegs[ch] = get_bits(gbc, 3) + 1;
                for (seg = 0; seg < s->dba_nsegs[ch]; seg++) {
                    s->dba_offsets[ch][seg] = get_bits(gbc, 5);
                    s->dba_lengths[ch][seg] = get_bits(gbc, 4);
                    s->dba_values[ch][seg]  = get_bits(gbc, 3);
                }
                /* run last 2 bit allocation stages if new dba values */
                bit_alloc_stages[ch] = FFMAX(bit_alloc_stages[ch], 2);
            }
        }
    } else if (blk == 0) {
        for (ch = 0; ch <= s->channels; ch++) {
            s->dba_mode[ch] = DBA_NONE;
        }
    }

    /* Bit allocation */
    for (ch = !cpl_in_use; ch <= s->channels; ch++) {
        if (bit_alloc_stages[ch] > 2) {
            /* Exponent mapping into PSD and PSD integration */
            ff_ac3_bit_alloc_calc_psd(s->dexps[ch],
                                      s->start_freq[ch], s->end_freq[ch],
                                      s->psd[ch], s->band_psd[ch]);
        }
        if (bit_alloc_stages[ch] > 1) {
            /* Compute excitation function, Compute masking curve, and
               Apply delta bit allocation */
            if (ff_ac3_bit_alloc_calc_mask(&s->bit_alloc_params, s->band_psd[ch],
                                           s->start_freq[ch],  s->end_freq[ch],
                                           s->fast_gain[ch],   (ch == s->lfe_ch),
                                           s->dba_mode[ch],    s->dba_nsegs[ch],
                                           s->dba_offsets[ch], s->dba_lengths[ch],
                                           s->dba_values[ch],  s->mask[ch])) {
                av_log(s->avctx, AV_LOG_ERROR, "error in bit allocation\n");
                return -1;
            }
        }
        if (bit_alloc_stages[ch] > 0) {
            /* Compute bit allocation */
            const uint8_t *bap_tab = s->channel_uses_aht[ch] ?
                                     ff_eac3_hebap_tab : ff_ac3_bap_tab;
            s->ac3dsp.bit_alloc_calc_bap(s->mask[ch], s->psd[ch],
                                      s->start_freq[ch], s->end_freq[ch],
                                      s->snr_offset[ch],
                                      s->bit_alloc_params.floor,
                                      bap_tab, s->bap[ch]);
        }
    }

    /* unused dummy data */
    if (s->skip_syntax && get_bits1(gbc)) {
        int skipl = get_bits(gbc, 9);
        while (skipl--)
            skip_bits(gbc, 8);
    }

    /* unpack the transform coefficients
       this also uncouples channels if coupling is in use. */
    decode_transform_coeffs(s, blk);

    /* TODO: generate enhanced coupling coordinates and uncouple */

    /* recover coefficients if rematrixing is in use */
    if (s->channel_mode == AC3_CHMODE_STEREO)
        do_rematrixing(s);

    /* apply scaling to coefficients (headroom, dynrng) */
    for (ch = 1; ch <= s->channels; ch++) {
        float gain = 1.0 / 4194304.0f;
        if (s->channel_mode == AC3_CHMODE_DUALMONO) {
            gain *= s->dynamic_range[2 - ch];
        } else {
            gain *= s->dynamic_range[0];
        }
        s->fmt_conv.int32_to_float_fmul_scalar(s->transform_coeffs[ch],
                                               s->fixed_coeffs[ch], gain, 256);
    }

    /* apply spectral extension to high frequency bins */
    if (s->spx_in_use && CONFIG_EAC3_DECODER) {
        ff_eac3_apply_spectral_extension(s);
    }

    /* downmix and MDCT. order depends on whether block switching is used for
       any channel in this block. this is because coefficients for the long
       and short transforms cannot be mixed. */
    downmix_output = s->channels != s->out_channels &&
                     !((s->output_mode & AC3_OUTPUT_LFEON) &&
                     s->fbw_channels == s->out_channels);
    if (different_transforms) {
        /* the delay samples have already been downmixed, so we upmix the delay
           samples in order to reconstruct all channels before downmixing. */
        if (s->downmixed) {
            s->downmixed = 0;
            ac3_upmix_delay(s);
        }

        do_imdct(s, s->channels);

        if (downmix_output) {
            s->ac3dsp.downmix(s->outptr, s->downmix_coeffs,
                              s->out_channels, s->fbw_channels, 256);
        }
    } else {
        if (downmix_output) {
            s->ac3dsp.downmix(s->xcfptr + 1, s->downmix_coeffs,
                              s->out_channels, s->fbw_channels, 256);
        }

        if (downmix_output && !s->downmixed) {
            s->downmixed = 1;
            s->ac3dsp.downmix(s->dlyptr, s->downmix_coeffs, s->out_channels,
                              s->fbw_channels, 128);
        }

        do_imdct(s, s->out_channels);
    }

    return 0;
}

/**
 * Decode a single AC-3 frame.
 */
static int ac3_decode_frame(AVCodecContext * avctx, void *data,
                            int *got_frame_ptr, AVPacket *avpkt)
{
    AVFrame *frame     = data;
    const uint8_t *buf = avpkt->data;
    int buf_size = avpkt->size;
    AC3DecodeContext *s = avctx->priv_data;
    int blk, ch, err, ret;
    const uint8_t *channel_map;
    const float *output[AC3_MAX_CHANNELS];

    /* copy input buffer to decoder context to avoid reading past the end
       of the buffer, which can be caused by a damaged input stream. */
    if (buf_size >= 2 && AV_RB16(buf) == 0x770B) {
        // seems to be byte-swapped AC-3
        int cnt = FFMIN(buf_size, AC3_FRAME_BUFFER_SIZE) >> 1;
        s->dsp.bswap16_buf((uint16_t *)s->input_buffer, (const uint16_t *)buf, cnt);
    } else
        memcpy(s->input_buffer, buf, FFMIN(buf_size, AC3_FRAME_BUFFER_SIZE));
    buf = s->input_buffer;
    /* initialize the GetBitContext with the start of valid AC-3 Frame */
    init_get_bits(&s->gbc, buf, buf_size * 8);

    /* parse the syncinfo */
    err = parse_frame_header(s);

    if (err) {
        switch (err) {
        case AAC_AC3_PARSE_ERROR_SYNC:
            av_log(avctx, AV_LOG_ERROR, "frame sync error\n");
            return -1;
        case AAC_AC3_PARSE_ERROR_BSID:
            av_log(avctx, AV_LOG_ERROR, "invalid bitstream id\n");
            break;
        case AAC_AC3_PARSE_ERROR_SAMPLE_RATE:
            av_log(avctx, AV_LOG_ERROR, "invalid sample rate\n");
            break;
        case AAC_AC3_PARSE_ERROR_FRAME_SIZE:
            av_log(avctx, AV_LOG_ERROR, "invalid frame size\n");
            break;
        case AAC_AC3_PARSE_ERROR_FRAME_TYPE:
            /* skip frame if CRC is ok. otherwise use error concealment. */
            /* TODO: add support for substreams and dependent frames */
            if (s->frame_type == EAC3_FRAME_TYPE_DEPENDENT || s->substreamid) {
                av_log(avctx, AV_LOG_ERROR, "unsupported frame type : "
                       "skipping frame\n");
                *got_frame_ptr = 0;
                return s->frame_size;
            } else {
                av_log(avctx, AV_LOG_ERROR, "invalid frame type\n");
            }
            break;
        default:
            av_log(avctx, AV_LOG_ERROR, "invalid header\n");
            break;
        }
    } else {
        /* check that reported frame size fits in input buffer */
        if (s->frame_size > buf_size) {
            av_log(avctx, AV_LOG_ERROR, "incomplete frame\n");
            err = AAC_AC3_PARSE_ERROR_FRAME_SIZE;
        } else if (avctx->err_recognition & (AV_EF_CRCCHECK|AV_EF_CAREFUL)) {
            /* check for crc mismatch */
            if (av_crc(av_crc_get_table(AV_CRC_16_ANSI), 0, &buf[2],
                       s->frame_size - 2)) {
                av_log(avctx, AV_LOG_ERROR, "frame CRC mismatch\n");
                err = AAC_AC3_PARSE_ERROR_CRC;
            }
        }
    }

    /* if frame is ok, set audio parameters */
    if (!err) {
        avctx->sample_rate = s->sample_rate;
        avctx->bit_rate    = s->bit_rate;
    }

    /* channel config */
    if (!err || (s->channels && s->out_channels != s->channels)) {
        s->out_channels = s->channels;
        s->output_mode  = s->channel_mode;
        if (s->lfe_on)
            s->output_mode |= AC3_OUTPUT_LFEON;
        if (avctx->request_channels > 0 && avctx->request_channels <= 2 &&
                avctx->request_channels < s->channels) {
            s->out_channels = avctx->request_channels;
            s->output_mode  = avctx->request_channels == 1 ? AC3_CHMODE_MONO : AC3_CHMODE_STEREO;
            s->channel_layout = avpriv_ac3_channel_layout_tab[s->output_mode];
        }
        avctx->channels       = s->out_channels;
        avctx->channel_layout = s->channel_layout;

        s->loro_center_mix_level   = gain_levels[s->  center_mix_level];
        s->loro_surround_mix_level = gain_levels[s->surround_mix_level];
        s->ltrt_center_mix_level   = LEVEL_MINUS_3DB;
        s->ltrt_surround_mix_level = LEVEL_MINUS_3DB;
        /* set downmixing coefficients if needed */
        if (s->channels != s->out_channels && !((s->output_mode & AC3_OUTPUT_LFEON) &&
                s->fbw_channels == s->out_channels)) {
            set_downmix_coeffs(s);
        }
    } else if (!s->channels) {
        av_log(avctx, AV_LOG_ERROR, "unable to determine channel mode\n");
        return AVERROR_INVALIDDATA;
    }
<<<<<<< HEAD
    if (avctx->channels != s->out_channels) {
        av_log(avctx, AV_LOG_ERROR, "channel number mismatching on damaged frame\n");
        return AVERROR_INVALIDDATA;
    }
=======
    avctx->channels = s->out_channels;

>>>>>>> d7c45043
    /* set audio service type based on bitstream mode for AC-3 */
    avctx->audio_service_type = s->bitstream_mode;
    if (s->bitstream_mode == 0x7 && s->channels > 1)
        avctx->audio_service_type = AV_AUDIO_SERVICE_TYPE_KARAOKE;

    /* get output buffer */
    frame->nb_samples = s->num_blocks * 256;
    if ((ret = ff_get_buffer(avctx, frame)) < 0) {
        av_log(avctx, AV_LOG_ERROR, "get_buffer() failed\n");
        return ret;
    }

    /* decode the audio blocks */
    channel_map = ff_ac3_dec_channel_map[s->output_mode & ~AC3_OUTPUT_LFEON][s->lfe_on];
    for (ch = 0; ch < AC3_MAX_CHANNELS; ch++) {
        output[ch] = s->output[ch];
        s->outptr[ch] = s->output[ch];
    }
    for (ch = 0; ch < s->channels; ch++) {
        if (ch < s->out_channels)
            s->outptr[channel_map[ch]] = (float *)frame->data[ch];
    }
    for (blk = 0; blk < s->num_blocks; blk++) {
        if (!err && decode_audio_block(s, blk)) {
            av_log(avctx, AV_LOG_ERROR, "error decoding the audio block\n");
            err = 1;
        }
        if (err)
            for (ch = 0; ch < s->out_channels; ch++)
                memcpy(((float*)frame->data[ch]) + AC3_BLOCK_SIZE*blk, output[ch], 1024);
        for (ch = 0; ch < s->out_channels; ch++)
            output[ch] = s->outptr[channel_map[ch]];
        for (ch = 0; ch < s->out_channels; ch++) {
            if (!ch || channel_map[ch])
                s->outptr[channel_map[ch]] += AC3_BLOCK_SIZE;
        }
    }

    frame->decode_error_flags = err ? FF_DECODE_ERROR_INVALID_BITSTREAM : 0;

    /* keep last block for error concealment in next frame */
    for (ch = 0; ch < s->out_channels; ch++)
        memcpy(s->output[ch], output[ch], 1024);

    *got_frame_ptr = 1;

    return FFMIN(buf_size, s->frame_size);
}

/**
 * Uninitialize the AC-3 decoder.
 */
static av_cold int ac3_decode_end(AVCodecContext *avctx)
{
    AC3DecodeContext *s = avctx->priv_data;
    ff_mdct_end(&s->imdct_512);
    ff_mdct_end(&s->imdct_256);

    return 0;
}

#define OFFSET(x) offsetof(AC3DecodeContext, x)
#define PAR (AV_OPT_FLAG_DECODING_PARAM | AV_OPT_FLAG_AUDIO_PARAM)
static const AVOption options[] = {
    { "drc_scale", "percentage of dynamic range compression to apply", OFFSET(drc_scale), AV_OPT_TYPE_FLOAT, {.dbl = 1.0}, 0.0, 1.0, PAR },

{"dmix_mode", "Preferred Stereo Downmix Mode", OFFSET(preferred_stereo_downmix), AV_OPT_TYPE_INT, {.i64 = -1 }, -1, 2, 0, "dmix_mode"},
{"ltrt_cmixlev",   "Lt/Rt Center Mix Level",   OFFSET(ltrt_center_mix_level),    AV_OPT_TYPE_FLOAT, {.dbl = -1.0 }, -1.0, 2.0, 0},
{"ltrt_surmixlev", "Lt/Rt Surround Mix Level", OFFSET(ltrt_surround_mix_level),  AV_OPT_TYPE_FLOAT, {.dbl = -1.0 }, -1.0, 2.0, 0},
{"loro_cmixlev",   "Lo/Ro Center Mix Level",   OFFSET(loro_center_mix_level),    AV_OPT_TYPE_FLOAT, {.dbl = -1.0 }, -1.0, 2.0, 0},
{"loro_surmixlev", "Lo/Ro Surround Mix Level", OFFSET(loro_surround_mix_level),  AV_OPT_TYPE_FLOAT, {.dbl = -1.0 }, -1.0, 2.0, 0},

    { NULL},
};

static const AVClass ac3_decoder_class = {
    .class_name = "AC3 decoder",
    .item_name  = av_default_item_name,
    .option     = options,
    .version    = LIBAVUTIL_VERSION_INT,
};

AVCodec ff_ac3_decoder = {
    .name           = "ac3",
    .type           = AVMEDIA_TYPE_AUDIO,
    .id             = AV_CODEC_ID_AC3,
    .priv_data_size = sizeof (AC3DecodeContext),
    .init           = ac3_decode_init,
    .close          = ac3_decode_end,
    .decode         = ac3_decode_frame,
    .capabilities   = CODEC_CAP_DR1,
    .long_name      = NULL_IF_CONFIG_SMALL("ATSC A/52A (AC-3)"),
    .sample_fmts    = (const enum AVSampleFormat[]) { AV_SAMPLE_FMT_FLTP,
                                                      AV_SAMPLE_FMT_NONE },
    .priv_class     = &ac3_decoder_class,
};

#if CONFIG_EAC3_DECODER
static const AVClass eac3_decoder_class = {
    .class_name = "E-AC3 decoder",
    .item_name  = av_default_item_name,
    .option     = options,
    .version    = LIBAVUTIL_VERSION_INT,
};

AVCodec ff_eac3_decoder = {
    .name           = "eac3",
    .type           = AVMEDIA_TYPE_AUDIO,
    .id             = AV_CODEC_ID_EAC3,
    .priv_data_size = sizeof (AC3DecodeContext),
    .init           = ac3_decode_init,
    .close          = ac3_decode_end,
    .decode         = ac3_decode_frame,
    .capabilities   = CODEC_CAP_DR1,
    .long_name      = NULL_IF_CONFIG_SMALL("ATSC A/52B (AC-3, E-AC-3)"),
    .sample_fmts    = (const enum AVSampleFormat[]) { AV_SAMPLE_FMT_FLTP,
                                                      AV_SAMPLE_FMT_NONE },
    .priv_class     = &eac3_decoder_class,
};
#endif<|MERGE_RESOLUTION|>--- conflicted
+++ resolved
@@ -1366,15 +1366,8 @@
         av_log(avctx, AV_LOG_ERROR, "unable to determine channel mode\n");
         return AVERROR_INVALIDDATA;
     }
-<<<<<<< HEAD
-    if (avctx->channels != s->out_channels) {
-        av_log(avctx, AV_LOG_ERROR, "channel number mismatching on damaged frame\n");
-        return AVERROR_INVALIDDATA;
-    }
-=======
     avctx->channels = s->out_channels;
 
->>>>>>> d7c45043
     /* set audio service type based on bitstream mode for AC-3 */
     avctx->audio_service_type = s->bitstream_mode;
     if (s->bitstream_mode == 0x7 && s->channels > 1)
