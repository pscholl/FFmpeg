--- conflicted
+++ resolved
@@ -2204,18 +2204,6 @@
     for(ref0=ref_start; ref0 < ref_count0; ref0++){
         int poc0 = h->ref_list[0][ref0].poc;
         for(ref1=ref_start; ref1 < ref_count1; ref1++){
-<<<<<<< HEAD
-            int w= 32;
-            if (!h->ref_list[0][ref0].long_ref && !h->ref_list[1][ref1].long_ref){
-            int poc1 = h->ref_list[1][ref1].poc;
-            int td = av_clip(poc1 - poc0, -128, 127);
-            if(td){
-                int tb = av_clip(cur_poc - poc0, -128, 127);
-                int tx = (16384 + (FFABS(td) >> 1)) / td;
-                int dist_scale_factor = (tb*tx + 32) >> 8;
-                if(dist_scale_factor >= -64 && dist_scale_factor <= 128)
-                    w = 64 - dist_scale_factor;
-=======
             int w = 32;
             if (!h->ref_list[0][ref0].long_ref && !h->ref_list[1][ref1].long_ref) {
                 int poc1 = h->ref_list[1][ref1].poc;
@@ -2227,8 +2215,6 @@
                     if(dist_scale_factor >= -64 && dist_scale_factor <= 128)
                         w = 64 - dist_scale_factor;
                 }
->>>>>>> 87cf70eb
-            }
             }
             if(field<0){
                 h->implicit_weight[ref0][ref1][0]=
