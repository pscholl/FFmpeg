--- conflicted
+++ resolved
@@ -25,21 +25,15 @@
  * @author Adam Thayer (krevnik@comcast.net)
  */
 
-<<<<<<< HEAD
 #include <xvid.h>
+
+#include "libavutil/cpu.h"
+#include "libavutil/file.h"
+#include "libavutil/intreadwrite.h"
+#include "libavutil/mathematics.h"
+
 #include "avcodec.h"
 #include "internal.h"
-#include "libavutil/file.h"
-=======
-#include <unistd.h>
-#include <xvid.h>
-
->>>>>>> 0a024268
-#include "libavutil/cpu.h"
-#include "libavutil/intreadwrite.h"
-#include "libavutil/mathematics.h"
-
-#include "avcodec.h"
 #include "libxvid.h"
 #include "mpegvideo.h"
 
@@ -125,11 +119,7 @@
     /* This is because we can safely prevent a buffer overflow */
     log[0] = 0;
     snprintf(log, BUFFER_REMAINING(log),
-<<<<<<< HEAD
-        "# ffmpeg 2-pass log file, using xvid codec\n");
-=======
-             "# avconv 2-pass log file, using xvid codec\n");
->>>>>>> 0a024268
+             "# ffmpeg 2-pass log file, using xvid codec\n");
     snprintf(BUFFER_CAT(log), BUFFER_REMAINING(log),
              "# Do not modify. libxvidcore version: %d.%d.%d\n\n",
              XVID_VERSION_MAJOR(XVID_VERSION),
@@ -375,7 +365,6 @@
     uint16_t *intra, *inter;
     int fd;
 
-<<<<<<< HEAD
     xvid_plugin_single_t      single          = { 0 };
     struct xvid_ff_pass1      rc2pass1        = { 0 };
     xvid_plugin_2pass2_t      rc2pass2        = { 0 };
@@ -390,76 +379,14 @@
 
     /* Bring in VOP flags from ffmpeg command-line */
     x->vop_flags = XVID_VOP_HALFPEL;              /* Bare minimum quality */
-    if( xvid_flags & CODEC_FLAG_4MV )
+    if (xvid_flags & CODEC_FLAG_4MV)
         x->vop_flags    |= XVID_VOP_INTER4V;      /* Level 3 */
-    if( avctx->trellis)
+    if (avctx->trellis)
         x->vop_flags    |= XVID_VOP_TRELLISQUANT; /* Level 5 */
-    if( xvid_flags & CODEC_FLAG_AC_PRED )
+    if (xvid_flags & CODEC_FLAG_AC_PRED)
         x->vop_flags    |= XVID_VOP_HQACPRED;     /* Level 6 */
-    if( xvid_flags & CODEC_FLAG_GRAY )
+    if (xvid_flags & CODEC_FLAG_GRAY)
         x->vop_flags    |= XVID_VOP_GREYSCALE;
-
-    /* Decide which ME quality setting to use */
-    x->me_flags = 0;
-    switch( avctx->me_method ) {
-       case ME_FULL:   /* Quality 6 */
-           x->me_flags  |=  XVID_ME_EXTSEARCH16
-                        |   XVID_ME_EXTSEARCH8;
-
-       case ME_EPZS:   /* Quality 4 */
-           x->me_flags  |=  XVID_ME_ADVANCEDDIAMOND8
-                        |   XVID_ME_HALFPELREFINE8
-                        |   XVID_ME_CHROMA_PVOP
-                        |   XVID_ME_CHROMA_BVOP;
-
-       case ME_LOG:    /* Quality 2 */
-       case ME_PHODS:
-       case ME_X1:
-           x->me_flags  |=  XVID_ME_ADVANCEDDIAMOND16
-                        |   XVID_ME_HALFPELREFINE16;
-
-       case ME_ZERO:   /* Quality 0 */
-       default:
-           break;
-    }
-
-    /* Decide how we should decide blocks */
-    switch( avctx->mb_decision ) {
-       case 2:
-           x->vop_flags |= XVID_VOP_MODEDECISION_RD;
-           x->me_flags  |=  XVID_ME_HALFPELREFINE8_RD
-                        |   XVID_ME_QUARTERPELREFINE8_RD
-                        |   XVID_ME_EXTSEARCH_RD
-                        |   XVID_ME_CHECKPREDICTION_RD;
-       case 1:
-           if( !(x->vop_flags & XVID_VOP_MODEDECISION_RD) )
-               x->vop_flags |= XVID_VOP_FAST_MODEDECISION_RD;
-           x->me_flags  |=  XVID_ME_HALFPELREFINE16_RD
-                        |   XVID_ME_QUARTERPELREFINE16_RD;
-
-       default:
-           break;
-=======
-    xvid_plugin_single_t single         = { 0 };
-    struct xvid_ff_pass1 rc2pass1       = { 0 };
-    xvid_plugin_2pass2_t rc2pass2       = { 0 };
-    xvid_plugin_lumimasking_t masking_l = { 0 }; /* For lumi masking */
-    xvid_plugin_lumimasking_t masking_v = { 0 }; /* For variance AQ */
-    xvid_plugin_ssim_t ssim             = { 0 };
-    xvid_gbl_init_t xvid_gbl_init       = { 0 };
-    xvid_enc_create_t xvid_enc_create   = { 0 };
-    xvid_enc_plugin_t plugins[7];
-
-    /* Bring in VOP flags from avconv command-line */
-    x->vop_flags = XVID_VOP_HALFPEL; /* Bare minimum quality */
-    if (xvid_flags & CODEC_FLAG_4MV)
-        x->vop_flags |= XVID_VOP_INTER4V; /* Level 3 */
-    if (avctx->trellis)
-        x->vop_flags |= XVID_VOP_TRELLISQUANT; /* Level 5 */
-    if (xvid_flags & CODEC_FLAG_AC_PRED)
-        x->vop_flags |= XVID_VOP_HQACPRED; /* Level 6 */
-    if (xvid_flags & CODEC_FLAG_GRAY)
-        x->vop_flags |= XVID_VOP_GREYSCALE;
 
     /* Decide which ME quality setting to use */
     x->me_flags = 0;
@@ -500,7 +427,6 @@
                        XVID_ME_QUARTERPELREFINE16_RD;
     default:
         break;
->>>>>>> 0a024268
     }
 
     /* Bring in VOL flags from ffmpeg command-line */
@@ -511,15 +437,6 @@
 
     x->vol_flags = 0;
     if (x->gmc) {
-<<<<<<< HEAD
-        x->vol_flags    |= XVID_VOL_GMC;
-        x->me_flags     |= XVID_ME_GME_REFINE;
-    }
-    if( xvid_flags & CODEC_FLAG_QPEL ) {
-        x->vol_flags    |= XVID_VOL_QUARTERPEL;
-        x->me_flags     |= XVID_ME_QUARTERPELREFINE16;
-        if( x->vop_flags & XVID_VOP_INTER4V )
-=======
         x->vol_flags |= XVID_VOL_GMC;
         x->me_flags  |= XVID_ME_GME_REFINE;
     }
@@ -527,7 +444,6 @@
         x->vol_flags |= XVID_VOL_QUARTERPEL;
         x->me_flags  |= XVID_ME_QUARTERPELREFINE16;
         if (x->vop_flags & XVID_VOP_INTER4V)
->>>>>>> 0a024268
             x->me_flags |= XVID_ME_QUARTERPELREFINE8;
     }
 
@@ -571,13 +487,8 @@
         x->old_twopassbuffer = av_malloc(BUFFER_SIZE);
         if (!x->twopassbuffer || !x->old_twopassbuffer) {
             av_log(avctx, AV_LOG_ERROR,
-<<<<<<< HEAD
-                "Xvid: Cannot allocate 2-pass log buffers\n");
+                   "Xvid: Cannot allocate 2-pass log buffers\n");
             goto fail;
-=======
-                   "Xvid: Cannot allocate 2-pass log buffers\n");
-            return -1;
->>>>>>> 0a024268
         }
         x->twopassbuffer[0]     =
         x->old_twopassbuffer[0] = 0;
@@ -589,53 +500,27 @@
         rc2pass2.version = XVID_VERSION;
         rc2pass2.bitrate = avctx->bit_rate;
 
-<<<<<<< HEAD
         fd = av_tempfile("xvidff.", &x->twopassfile, 0, avctx);
-        if( fd == -1 ) {
-            av_log(avctx, AV_LOG_ERROR,
-                "Xvid: Cannot write 2-pass pipe\n");
-            goto fail;
-=======
-        fd = ff_tempfile("xvidff.", &x->twopassfile);
         if (fd == -1) {
             av_log(avctx, AV_LOG_ERROR, "Xvid: Cannot write 2-pass pipe\n");
-            return -1;
->>>>>>> 0a024268
+            goto fail;
         }
         x->twopassfd = fd;
 
         if (!avctx->stats_in) {
             av_log(avctx, AV_LOG_ERROR,
-<<<<<<< HEAD
-                "Xvid: No 2-pass information loaded for second pass\n");
+                   "Xvid: No 2-pass information loaded for second pass\n");
             goto fail;
         }
 
-        if( strlen(avctx->stats_in) >
-              write(fd, avctx->stats_in, strlen(avctx->stats_in)) ) {
-            av_log(avctx, AV_LOG_ERROR,
-                "Xvid: Cannot write to 2-pass pipe\n");
+        if (strlen(avctx->stats_in) >
+            write(fd, avctx->stats_in, strlen(avctx->stats_in))) {
+            av_log(avctx, AV_LOG_ERROR, "Xvid: Cannot write to 2-pass pipe\n");
             goto fail;
         }
 
-        rc2pass2.filename = x->twopassfile;
-        plugins[xvid_enc_create.num_plugins].func = xvid_plugin_2pass2;
-=======
-                   "Xvid: No 2-pass information loaded for second pass\n");
-            return -1;
-        }
-
-        if (strlen(avctx->stats_in) >
-            write(fd, avctx->stats_in, strlen(avctx->stats_in))) {
-            close(fd);
-            av_log(avctx, AV_LOG_ERROR, "Xvid: Cannot write to 2-pass pipe\n");
-            return -1;
-        }
-
-        close(fd);
         rc2pass2.filename                          = x->twopassfile;
         plugins[xvid_enc_create.num_plugins].func  = xvid_plugin_2pass2;
->>>>>>> 0a024268
         plugins[xvid_enc_create.num_plugins].param = &rc2pass2;
         xvid_enc_create.num_plugins++;
     } else if (!(xvid_flags & CODEC_FLAG_QSCALE)) {
@@ -671,7 +556,7 @@
         xvid_enc_create.num_plugins++;
     }
 
-    if( x->lumi_aq && x->variance_aq )
+    if (x->lumi_aq && x->variance_aq )
         av_log(avctx, AV_LOG_INFO,
                "Both lumi_aq and variance_aq are enabled. The resulting quality"
                "will be the worse one of the two effects made by the AQ.\n");
@@ -796,13 +681,7 @@
     xvid_enc_frame_t xvid_enc_frame = { 0 };
     xvid_enc_stats_t xvid_enc_stats = { 0 };
 
-<<<<<<< HEAD
     if ((ret = ff_alloc_packet2(avctx, pkt, mb_width*mb_height*MAX_MB_BYTES + FF_MIN_BUFFER_SIZE)) < 0)
-=======
-    if (!user_packet &&
-        (ret = av_new_packet(pkt, mb_width * mb_height * MAX_MB_BYTES + FF_MIN_BUFFER_SIZE)) < 0) {
-        av_log(avctx, AV_LOG_ERROR, "Error getting output packet.\n");
->>>>>>> 0a024268
         return ret;
 
     /* Start setting up the frame */
@@ -814,16 +693,10 @@
     xvid_enc_frame.length    = pkt->size;
 
     /* Initialize input image fields */
-<<<<<<< HEAD
-    if( avctx->pix_fmt != AV_PIX_FMT_YUV420P ) {
-        av_log(avctx, AV_LOG_ERROR, "Xvid: Color spaces other than 420p not supported\n");
-        return AVERROR(EINVAL);
-=======
     if (avctx->pix_fmt != AV_PIX_FMT_YUV420P) {
         av_log(avctx, AV_LOG_ERROR,
                "Xvid: Color spaces other than 420P not supported\n");
-        return -1;
->>>>>>> 0a024268
+        return AVERROR(EINVAL);
     }
 
     xvid_enc_frame.input.csp = XVID_CSP_PLANAR; /* YUV420P */
@@ -911,14 +784,9 @@
             av_free_packet(pkt);
         if (!xerr)
             return 0;
-<<<<<<< HEAD
-        av_log(avctx, AV_LOG_ERROR, "Xvid: Encoding Error Occurred: %i\n", xerr);
-        return AVERROR_EXTERNAL;
-=======
         av_log(avctx, AV_LOG_ERROR,
                "Xvid: Encoding Error Occurred: %i\n", xerr);
-        return -1;
->>>>>>> 0a024268
+        return AVERROR_EXTERNAL;
     }
 }
 
