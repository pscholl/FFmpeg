--- conflicted
+++ resolved
@@ -650,18 +650,7 @@
     if ((ret = ff_thread_get_buffer(s->avctx, frame, 0)) < 0)
         return ret;
     if (s->avctx->pix_fmt == AV_PIX_FMT_PAL8) {
-<<<<<<< HEAD
-        if (s->palette_is_set) {
-            memcpy(frame->f->data[1], s->palette, sizeof(s->palette));
-        } else {
-            /* make default grayscale pal */
-            pal = (uint32_t *) frame->f->data[1];
-            for (i = 0; i < 1<<s->bpp; i++)
-                pal[i] = 0xFFU << 24 | i * 255 / ((1<<s->bpp) - 1) * 0x010101;
-        }
-=======
-        memcpy(frame->data[1], s->palette, sizeof(s->palette));
->>>>>>> 2597a842
+        memcpy(frame->f->data[1], s->palette, sizeof(s->palette));
     }
     return 0;
 }
