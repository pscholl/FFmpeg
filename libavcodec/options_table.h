--- conflicted
+++ resolved
@@ -475,14 +475,9 @@
 {"iec61966_2_1", "IEC 61966-2-1",    0, AV_OPT_TYPE_CONST, {.i64 = AVCOL_TRC_IEC61966_2_1 }, INT_MIN, INT_MAX, V|E|D, "color_trc_type"},
 {"bt2020_10bit", "BT.2020 - 10 bit", 0, AV_OPT_TYPE_CONST, {.i64 = AVCOL_TRC_BT2020_10 },    INT_MIN, INT_MAX, V|E|D, "color_trc_type"},
 {"bt2020_12bit", "BT.2020 - 12 bit", 0, AV_OPT_TYPE_CONST, {.i64 = AVCOL_TRC_BT2020_12 },    INT_MIN, INT_MAX, V|E|D, "color_trc_type"},
-<<<<<<< HEAD
 {"smpte2084",    "SMPTE ST 2084",    0, AV_OPT_TYPE_CONST, {.i64 = AVCOL_TRC_SMPTEST2084 },  INT_MIN, INT_MAX, V|E|D, "color_trc_type"},
 {"smpte428_1",   "SMPTE ST 428-1",   0, AV_OPT_TYPE_CONST, {.i64 = AVCOL_TRC_SMPTEST428_1 }, INT_MIN, INT_MAX, V|E|D, "color_trc_type"},
-=======
-{"smptest2084",  "SMPTE ST 2084",    0, AV_OPT_TYPE_CONST, {.i64 = AVCOL_TRC_SMPTEST2084 },  INT_MIN, INT_MAX, V|E|D, "color_trc_type"},
-{"smptest428_1", "SMPTE ST 428-1",   0, AV_OPT_TYPE_CONST, {.i64 = AVCOL_TRC_SMPTEST428_1 }, INT_MIN, INT_MAX, V|E|D, "color_trc_type"},
 {"arib-std-b67", "ARIB STD-B67",     0, AV_OPT_TYPE_CONST, {.i64 = AVCOL_TRC_ARIB_STD_B67 }, INT_MIN, INT_MAX, V|E|D, "color_trc_type"},
->>>>>>> 5d560d38
 {"colorspace", "color space", OFFSET(colorspace), AV_OPT_TYPE_INT, {.i64 = AVCOL_SPC_UNSPECIFIED }, 0, AVCOL_SPC_NB-1, V|E|D, "colorspace_type"},
 {"rgb",         "RGB",         0, AV_OPT_TYPE_CONST, {.i64 = AVCOL_SPC_RGB },         INT_MIN, INT_MAX, V|E|D, "colorspace_type"},
 {"bt709",       "BT.709",      0, AV_OPT_TYPE_CONST, {.i64 = AVCOL_SPC_BT709 },       INT_MIN, INT_MAX, V|E|D, "colorspace_type"},
