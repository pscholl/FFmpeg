--- conflicted
+++ resolved
@@ -251,25 +251,10 @@
     LOCAL_ALIGNED_16(int16_t, blk, [64]);
     int i, area;
     /* We offer two different methods for class number assignment: the
-<<<<<<< HEAD
-       method suggested in SMPTE 314M Table 22, and an improved
-       method. The SMPTE method is very conservative; it assigns class
-       3 (i.e. severe quantization) to any block where the largest AC
-       component is greater than 36. FFmpeg's DV encoder tracks AC bit
-       consumption precisely, so there is no need to bias most blocks
-       towards strongly lossy compression. Instead, we assign class 2
-       to most blocks, and use class 3 only when strictly necessary
-       (for blocks whose largest AC component exceeds 255). */
-
-#if 0 /* SMPTE spec method */
-    static const int classes[] = {12, 24, 36, 0xffff};
-#else /* improved FFmpeg method */
-    static const int classes[] = {-1, -1, 255, 0xffff};
-=======
      * method suggested in SMPTE 314M Table 22, and an improved
      * method. The SMPTE method is very conservative; it assigns class
      * 3 (i.e. severe quantization) to any block where the largest AC
-     * component is greater than 36. Libav's DV encoder tracks AC bit
+     * component is greater than 36. FFmpeg's DV encoder tracks AC bit
      * consumption precisely, so there is no need to bias most blocks
      * towards strongly lossy compression. Instead, we assign class 2
      * to most blocks, and use class 3 only when strictly necessary
@@ -277,18 +262,13 @@
 
 #if 0 /* SMPTE spec method */
     static const int classes[] = { 12, 24, 36, 0xffff };
-#else /* improved Libav method */
+#else /* improved FFmpeg method */
     static const int classes[] = { -1, -1, 255, 0xffff };
->>>>>>> ee0ebd3c
 #endif
     int max  = classes[0];
     int prev = 0;
 
-<<<<<<< HEAD
-    av_assert2((((int)blk) & 15) == 0);
-=======
-    assert((((int) blk) & 15) == 0);
->>>>>>> ee0ebd3c
+    av_assert2((((int) blk) & 15) == 0);
 
     bi->area_q[0]          =
     bi->area_q[1]          =
@@ -314,27 +294,6 @@
     weight      = bi->dct_mode ? dv_weight_248 : dv_weight_88;
 
     for (area = 0; area < 4; area++) {
-<<<<<<< HEAD
-       bi->prev[area]     = prev;
-       bi->bit_size[area] = 1; // 4 areas 4 bits for EOB :)
-       for (i = mb_area_start[area]; i < mb_area_start[area+1]; i++) {
-          int level = blk[zigzag_scan[i]];
-
-          if (level + 15 > 30U) {
-              bi->sign[i] = (level >> 31) & 1;
-              /* weight it and shift down into range, adding for rounding */
-              /* the extra division by a factor of 2^4 reverses the 8x expansion of the DCT
-                 AND the 2x doubling of the weights */
-              level = (FFABS(level) * weight[i] + (1 << (dv_weight_bits+3))) >> (dv_weight_bits+4);
-              bi->mb[i] = level;
-              if (level > max)
-                  max = level;
-              bi->bit_size[area] += dv_rl2vlc_size(i - prev  - 1, level);
-              bi->next[prev]= i;
-              prev = i;
-          }
-       }
-=======
         bi->prev[area]     = prev;
         bi->bit_size[area] = 1; // 4 areas 4 bits for EOB :)
         for (i = mb_area_start[area]; i < mb_area_start[area + 1]; i++) {
@@ -342,7 +301,7 @@
 
             if (level + 15 > 30U) {
                 bi->sign[i] = (level >> 31) & 1;
-                /* Weight it and and shift down into range, adding for rounding.
+                /* Weight it and shift down into range, adding for rounding.
                  * The extra division by a factor of 2^4 reverses the 8x
                  * expansion of the DCT AND the 2x doubling of the weights. */
                 level     = (FFABS(level) * weight[i] + (1 << (dv_weight_bits + 3))) >>
@@ -355,7 +314,6 @@
                 prev                = i;
             }
         }
->>>>>>> ee0ebd3c
     }
     bi->next[prev] = i;
     for (bi->cno = 0; max > classes[bi->cno]; bi->cno++)
@@ -399,40 +357,6 @@
     size[3] =
     size[4] = 1 << 24;
     do {
-<<<<<<< HEAD
-       b = blks;
-       for (i = 0; i < 5; i++) {
-          if (!qnos[i])
-              continue;
-
-          qnos[i]--;
-          size[i] = 0;
-          for (j = 0; j < 6; j++, b++) {
-             for (a = 0; a < 4; a++) {
-                if (b->area_q[a] != ff_dv_quant_shifts[qnos[i] + ff_dv_quant_offset[b->cno]][a]) {
-                    b->bit_size[a] = 1; // 4 areas 4 bits for EOB :)
-                    b->area_q[a]++;
-                    prev = b->prev[a];
-                    av_assert2(b->next[prev] >= mb_area_start[a+1] || b->mb[prev]);
-                    for (k = b->next[prev] ; k < mb_area_start[a+1]; k = b->next[k]) {
-                       b->mb[k] >>= 1;
-                       if (b->mb[k]) {
-                           b->bit_size[a] += dv_rl2vlc_size(k - prev - 1, b->mb[k]);
-                           prev = k;
-                       } else {
-                           if (b->next[k] >= mb_area_start[a+1] && b->next[k]<64){
-                                for (a2 = a + 1; b->next[k] >= mb_area_start[a2+1]; a2++)
-                                    b->prev[a2] = prev;
-                                av_assert2(a2 < 4);
-                                av_assert2(b->mb[b->next[k]]);
-                                b->bit_size[a2] += dv_rl2vlc_size(b->next[k] - prev - 1, b->mb[b->next[k]])
-                                                  -dv_rl2vlc_size(b->next[k] -    k - 1, b->mb[b->next[k]]);
-                                av_assert2(b->prev[a2] == k && (a2 + 1 >= 4 || b->prev[a2+1] != k));
-                                b->prev[a2] = prev;
-                           }
-                           b->next[prev] = b->next[k];
-                       }
-=======
         b = blks;
         for (i = 0; i < 5; i++) {
             if (!qnos[i])
@@ -446,7 +370,7 @@
                         b->bit_size[a] = 1; // 4 areas 4 bits for EOB :)
                         b->area_q[a]++;
                         prev = b->prev[a];
-                        assert(b->next[prev] >= mb_area_start[a + 1] || b->mb[prev]);
+                        av_assert2(b->next[prev] >= mb_area_start[a + 1] || b->mb[prev]);
                         for (k = b->next[prev]; k < mb_area_start[a + 1]; k = b->next[k]) {
                             b->mb[k] >>= 1;
                             if (b->mb[k]) {
@@ -456,18 +380,17 @@
                                 if (b->next[k] >= mb_area_start[a + 1] && b->next[k] < 64) {
                                     for (a2 = a + 1; b->next[k] >= mb_area_start[a2 + 1]; a2++)
                                         b->prev[a2] = prev;
-                                    assert(a2 < 4);
-                                    assert(b->mb[b->next[k]]);
+                                    av_assert2(a2 < 4);
+                                    av_assert2(b->mb[b->next[k]]);
                                     b->bit_size[a2] += dv_rl2vlc_size(b->next[k] - prev - 1, b->mb[b->next[k]]) -
                                                        dv_rl2vlc_size(b->next[k] - k    - 1, b->mb[b->next[k]]);
-                                    assert(b->prev[a2] == k && (a2 + 1 >= 4 || b->prev[a2 + 1] != k));
+                                    av_assert2(b->prev[a2] == k && (a2 + 1 >= 4 || b->prev[a2 + 1] != k));
                                     b->prev[a2] = prev;
                                 }
                                 b->next[prev] = b->next[k];
                             }
                         }
                         b->prev[a + 1] = prev;
->>>>>>> ee0ebd3c
                     }
                     size[i] += b->bit_size[a];
                 }
@@ -654,12 +577,8 @@
      *   2. It is not at all clear what STYPE is used for 4:2:0 PAL
      *      compression scheme (if any).
      */
-<<<<<<< HEAD
-    int apt   = (c->sys->pix_fmt == AV_PIX_FMT_YUV420P ? 0 : 1);
-    int fs    = c->frame->top_field_first ? 0x00 : 0x40;
-=======
     int apt = (c->sys->pix_fmt == AV_PIX_FMT_YUV420P ? 0 : 1);
->>>>>>> ee0ebd3c
+    int fs  = c->frame->top_field_first ? 0x00 : 0x40;
 
     uint8_t aspect = 0;
     if ((int) (av_q2d(c->avctx->sample_aspect_ratio) *
@@ -694,31 +613,17 @@
         buf[4] = 0xff;         /* VISC: 0xff -- no information */
         break;
     case dv_video_control:
-<<<<<<< HEAD
-          buf[1] = (0 << 6) | /* Copy generation management (CGMS) 0 -- free */
-                   0x3f;      /* reserved -- always 1 */
-          buf[2] = 0xc8 |     /* reserved -- always b11001xxx */
-                   aspect;
-          buf[3] = (1 << 7) | /* frame/field flag 1 -- frame, 0 -- field */
-                   fs       | /* first/second field flag 0 -- field 2, 1 -- field 1 */
-                   (1 << 5) | /* frame change flag 0 -- same picture as before, 1 -- different */
-                   (1 << 4) | /* 1 - interlaced, 0 - noninterlaced */
-                   0xc;       /* reserved -- always b1100 */
-          buf[4] = 0xff;      /* reserved -- always 1 */
-          break;
-=======
         buf[1] = (0 << 6) |    /* Copy generation management (CGMS) 0 -- free */
                  0x3f;         /* reserved -- always 1 */
         buf[2] = 0xc8 |        /* reserved -- always b11001xxx */
                  aspect;
         buf[3] = (1 << 7) |    /* frame/field flag 1 -- frame, 0 -- field */
-                 (1 << 6) |    /* first/second field flag 0 -- field 2, 1 -- field 1 */
+                 fs       |    /* first/second field flag 0 -- field 2, 1 -- field 1 */
                  (1 << 5) |    /* frame change flag 0 -- same picture as before, 1 -- different */
                  (1 << 4) |    /* 1 - interlaced, 0 - noninterlaced */
                  0xc;          /* reserved -- always b1100 */
         buf[4] = 0xff;         /* reserved -- always 1 */
         break;
->>>>>>> ee0ebd3c
     default:
         buf[1] =
         buf[2] =
