/*
 * XVID MPEG-4 VIDEO CODEC
 * - SSE2 inverse discrete cosine transform -
 *
 * Copyright(C) 2003 Pascal Massimino <skal@planet-d.net>
 *
 * Conversion to gcc syntax with modifications
 * by Alexander Strange <astrange@ithinksw.com>
 *
 * Originally from dct/x86_asm/fdct_sse2_skal.asm in Xvid.
 *
 * This file is part of FFmpeg.
 *
 * Vertical pass is an implementation of the scheme:
 *  Loeffler C., Ligtenberg A., and Moschytz C.S.:
 *  Practical Fast 1D DCT Algorithm with Eleven Multiplications,
 *  Proc. ICASSP 1989, 988-991.
 *
 * Horizontal pass is a double 4x4 vector/matrix multiplication,
 * (see also Intel's Application Note 922:
 *  http://developer.intel.com/vtune/cbts/strmsimd/922down.htm
 *  Copyright (C) 1999 Intel Corporation)
 *
 * More details at http://skal.planet-d.net/coding/dct.html
 *
 * FFmpeg is free software; you can redistribute it and/or
 * modify it under the terms of the GNU Lesser General Public
 * License as published by the Free Software Foundation; either
 * version 2.1 of the License, or (at your option) any later version.
 *
 * FFmpeg is distributed in the hope that it will be useful,
 * but WITHOUT ANY WARRANTY; without even the implied warranty of
 * MERCHANTABILITY or FITNESS FOR A PARTICULAR PURPOSE.  See the GNU
 * Lesser General Public License for more details.
 *
 * You should have received a copy of the GNU Lesser General Public License
 * along with FFmpeg; if not, write to the Free Software Foundation,
 * Inc., 51 Franklin Street, Fifth Floor, Boston, MA 02110-1301 USA
 */

<<<<<<< HEAD
#include "libavcodec/dsputil.h"
=======
#include "libavutil/internal.h"
>>>>>>> c242bbd8
#include "libavutil/mem.h"
#include "libavutil/x86/asm.h"
#include "idct_xvid.h"
#include "dsputil_mmx.h"

#if HAVE_INLINE_ASM

/**
 * @file
 * @brief SSE2 idct compatible with xvidmmx
 */

#define X8(x)     x,x,x,x,x,x,x,x

#define ROW_SHIFT 11
#define COL_SHIFT 6

DECLARE_ASM_CONST(16, int16_t, tan1)[] = {X8(13036)}; // tan( pi/16)
DECLARE_ASM_CONST(16, int16_t, tan2)[] = {X8(27146)}; // tan(2pi/16) = sqrt(2)-1
DECLARE_ASM_CONST(16, int16_t, tan3)[] = {X8(43790)}; // tan(3pi/16)-1
DECLARE_ASM_CONST(16, int16_t, sqrt2)[]= {X8(23170)}; // 0.5/sqrt(2)
DECLARE_ASM_CONST(8,  uint8_t, m127)[] = {X8(127)};

DECLARE_ASM_CONST(16, int16_t, iTab1)[] = {
 0x4000, 0x539f, 0xc000, 0xac61, 0x4000, 0xdd5d, 0x4000, 0xdd5d,
 0x4000, 0x22a3, 0x4000, 0x22a3, 0xc000, 0x539f, 0x4000, 0xac61,
 0x3249, 0x11a8, 0x4b42, 0xee58, 0x11a8, 0x4b42, 0x11a8, 0xcdb7,
 0x58c5, 0x4b42, 0xa73b, 0xcdb7, 0x3249, 0xa73b, 0x4b42, 0xa73b
};

DECLARE_ASM_CONST(16, int16_t, iTab2)[] = {
 0x58c5, 0x73fc, 0xa73b, 0x8c04, 0x58c5, 0xcff5, 0x58c5, 0xcff5,
 0x58c5, 0x300b, 0x58c5, 0x300b, 0xa73b, 0x73fc, 0x58c5, 0x8c04,
 0x45bf, 0x187e, 0x6862, 0xe782, 0x187e, 0x6862, 0x187e, 0xba41,
 0x7b21, 0x6862, 0x84df, 0xba41, 0x45bf, 0x84df, 0x6862, 0x84df
};

DECLARE_ASM_CONST(16, int16_t, iTab3)[] = {
 0x539f, 0x6d41, 0xac61, 0x92bf, 0x539f, 0xd2bf, 0x539f, 0xd2bf,
 0x539f, 0x2d41, 0x539f, 0x2d41, 0xac61, 0x6d41, 0x539f, 0x92bf,
 0x41b3, 0x1712, 0x6254, 0xe8ee, 0x1712, 0x6254, 0x1712, 0xbe4d,
 0x73fc, 0x6254, 0x8c04, 0xbe4d, 0x41b3, 0x8c04, 0x6254, 0x8c04
};

DECLARE_ASM_CONST(16, int16_t, iTab4)[] = {
 0x4b42, 0x6254, 0xb4be, 0x9dac, 0x4b42, 0xd746, 0x4b42, 0xd746,
 0x4b42, 0x28ba, 0x4b42, 0x28ba, 0xb4be, 0x6254, 0x4b42, 0x9dac,
 0x3b21, 0x14c3, 0x587e, 0xeb3d, 0x14c3, 0x587e, 0x14c3, 0xc4df,
 0x6862, 0x587e, 0x979e, 0xc4df, 0x3b21, 0x979e, 0x587e, 0x979e
};

DECLARE_ASM_CONST(16, int32_t, walkenIdctRounders)[] = {
 65536, 65536, 65536, 65536,
  3597,  3597,  3597,  3597,
  2260,  2260,  2260,  2260,
  1203,  1203,  1203,  1203,
   120,   120,   120,   120,
   512,   512,   512,   512
};

// Temporary storage before the column pass
#define ROW1 "%%xmm6"
#define ROW3 "%%xmm4"
#define ROW5 "%%xmm5"
#define ROW7 "%%xmm7"

#define CLEAR_ODD(r) "pxor  "r","r" \n\t"
#define PUT_ODD(dst) "pshufhw  $0x1B, %%xmm2, "dst"   \n\t"

#if ARCH_X86_64

# define ROW0 "%%xmm8"
# define REG0 ROW0
# define ROW2 "%%xmm9"
# define REG2 ROW2
# define ROW4 "%%xmm10"
# define REG4 ROW4
# define ROW6 "%%xmm11"
# define REG6 ROW6
# define CLEAR_EVEN(r) CLEAR_ODD(r)
# define PUT_EVEN(dst) PUT_ODD(dst)
# define XMMS "%%xmm12"
# define MOV_32_ONLY "#"
# define SREG2 REG2
# define TAN3 "%%xmm13"
# define TAN1 "%%xmm14"

#else

# define ROW0 "(%0)"
# define REG0 "%%xmm4"
# define ROW2 "2*16(%0)"
# define REG2 "%%xmm4"
# define ROW4 "4*16(%0)"
# define REG4 "%%xmm6"
# define ROW6 "6*16(%0)"
# define REG6 "%%xmm6"
# define CLEAR_EVEN(r)
# define PUT_EVEN(dst) \
    "pshufhw  $0x1B, %%xmm2, %%xmm2   \n\t" \
    "movdqa          %%xmm2, "dst"    \n\t"
# define XMMS "%%xmm2"
# define MOV_32_ONLY "movdqa "
# define SREG2 "%%xmm7"
# define TAN3 "%%xmm0"
# define TAN1 "%%xmm2"

#endif

#define ROUND(x) "paddd   "MANGLE(x)

#define JZ(reg, to)                         \
    "testl     "reg","reg"            \n\t" \
    "jz        "to"                   \n\t"

#define JNZ(reg, to)                        \
    "testl     "reg","reg"            \n\t" \
    "jnz       "to"                   \n\t"

#define TEST_ONE_ROW(src, reg, clear)       \
    clear                                   \
    "movq     "src", %%mm1            \n\t" \
    "por    8+"src", %%mm1            \n\t" \
    "paddusb  %%mm0, %%mm1            \n\t" \
    "pmovmskb %%mm1, "reg"            \n\t"

#define TEST_TWO_ROWS(row1, row2, reg1, reg2, clear1, clear2) \
    clear1                                  \
    clear2                                  \
    "movq     "row1", %%mm1           \n\t" \
    "por    8+"row1", %%mm1           \n\t" \
    "movq     "row2", %%mm2           \n\t" \
    "por    8+"row2", %%mm2           \n\t" \
    "paddusb   %%mm0, %%mm1           \n\t" \
    "paddusb   %%mm0, %%mm2           \n\t" \
    "pmovmskb  %%mm1, "reg1"          \n\t" \
    "pmovmskb  %%mm2, "reg2"          \n\t"

///IDCT pass on rows.
#define iMTX_MULT(src, table, rounder, put) \
    "movdqa        "src", %%xmm3      \n\t" \
    "movdqa       %%xmm3, %%xmm0      \n\t" \
    "pshufd   $0x11, %%xmm3, %%xmm1   \n\t" /* 4602 */ \
    "punpcklqdq   %%xmm0, %%xmm0      \n\t" /* 0246 */ \
    "pmaddwd     "table", %%xmm0      \n\t" \
    "pmaddwd  16+"table", %%xmm1      \n\t" \
    "pshufd   $0xBB, %%xmm3, %%xmm2   \n\t" /* 5713 */ \
    "punpckhqdq   %%xmm3, %%xmm3      \n\t" /* 1357 */ \
    "pmaddwd  32+"table", %%xmm2      \n\t" \
    "pmaddwd  48+"table", %%xmm3      \n\t" \
    "paddd        %%xmm1, %%xmm0      \n\t" \
    "paddd        %%xmm3, %%xmm2      \n\t" \
    rounder",     %%xmm0              \n\t" \
    "movdqa       %%xmm2, %%xmm3      \n\t" \
    "paddd        %%xmm0, %%xmm2      \n\t" \
    "psubd        %%xmm3, %%xmm0      \n\t" \
    "psrad           $11, %%xmm2      \n\t" \
    "psrad           $11, %%xmm0      \n\t" \
    "packssdw     %%xmm0, %%xmm2      \n\t" \
    put                                     \
    "1:                               \n\t"

#define iLLM_HEAD                           \
    "movdqa   "MANGLE(tan3)", "TAN3"  \n\t" \
    "movdqa   "MANGLE(tan1)", "TAN1"  \n\t" \

///IDCT pass on columns.
#define iLLM_PASS(dct)                      \
    "movdqa   "TAN3", %%xmm1          \n\t" \
    "movdqa   "TAN1", %%xmm3          \n\t" \
    "pmulhw   %%xmm4, "TAN3"          \n\t" \
    "pmulhw   %%xmm5, %%xmm1          \n\t" \
    "paddsw   %%xmm4, "TAN3"          \n\t" \
    "paddsw   %%xmm5, %%xmm1          \n\t" \
    "psubsw   %%xmm5, "TAN3"          \n\t" \
    "paddsw   %%xmm4, %%xmm1          \n\t" \
    "pmulhw   %%xmm7, %%xmm3          \n\t" \
    "pmulhw   %%xmm6, "TAN1"          \n\t" \
    "paddsw   %%xmm6, %%xmm3          \n\t" \
    "psubsw   %%xmm7, "TAN1"          \n\t" \
    "movdqa   %%xmm3, %%xmm7          \n\t" \
    "movdqa   "TAN1", %%xmm6          \n\t" \
    "psubsw   %%xmm1, %%xmm3          \n\t" \
    "psubsw   "TAN3", "TAN1"          \n\t" \
    "paddsw   %%xmm7, %%xmm1          \n\t" \
    "paddsw   %%xmm6, "TAN3"          \n\t" \
    "movdqa   %%xmm3, %%xmm6          \n\t" \
    "psubsw   "TAN3", %%xmm3          \n\t" \
    "paddsw   %%xmm6, "TAN3"          \n\t" \
    "movdqa   "MANGLE(sqrt2)", %%xmm4 \n\t" \
    "pmulhw   %%xmm4, %%xmm3          \n\t" \
    "pmulhw   %%xmm4, "TAN3"          \n\t" \
    "paddsw   "TAN3", "TAN3"          \n\t" \
    "paddsw   %%xmm3, %%xmm3          \n\t" \
    "movdqa   "MANGLE(tan2)", %%xmm7  \n\t" \
    MOV_32_ONLY ROW2", "REG2"         \n\t" \
    MOV_32_ONLY ROW6", "REG6"         \n\t" \
    "movdqa   %%xmm7, %%xmm5          \n\t" \
    "pmulhw   "REG6", %%xmm7          \n\t" \
    "pmulhw   "REG2", %%xmm5          \n\t" \
    "paddsw   "REG2", %%xmm7          \n\t" \
    "psubsw   "REG6", %%xmm5          \n\t" \
    MOV_32_ONLY ROW0", "REG0"         \n\t" \
    MOV_32_ONLY ROW4", "REG4"         \n\t" \
    MOV_32_ONLY"  "TAN1", (%0)        \n\t" \
    "movdqa   "REG0", "XMMS"          \n\t" \
    "psubsw   "REG4", "REG0"          \n\t" \
    "paddsw   "XMMS", "REG4"          \n\t" \
    "movdqa   "REG4", "XMMS"          \n\t" \
    "psubsw   %%xmm7, "REG4"          \n\t" \
    "paddsw   "XMMS", %%xmm7          \n\t" \
    "movdqa   "REG0", "XMMS"          \n\t" \
    "psubsw   %%xmm5, "REG0"          \n\t" \
    "paddsw   "XMMS", %%xmm5          \n\t" \
    "movdqa   %%xmm5, "XMMS"          \n\t" \
    "psubsw   "TAN3", %%xmm5          \n\t" \
    "paddsw   "XMMS", "TAN3"          \n\t" \
    "movdqa   "REG0", "XMMS"          \n\t" \
    "psubsw   %%xmm3, "REG0"          \n\t" \
    "paddsw   "XMMS", %%xmm3          \n\t" \
    MOV_32_ONLY"  (%0), "TAN1"        \n\t" \
    "psraw        $6, %%xmm5          \n\t" \
    "psraw        $6, "REG0"          \n\t" \
    "psraw        $6, "TAN3"          \n\t" \
    "psraw        $6, %%xmm3          \n\t" \
    "movdqa   "TAN3", 1*16("dct")     \n\t" \
    "movdqa   %%xmm3, 2*16("dct")     \n\t" \
    "movdqa   "REG0", 5*16("dct")     \n\t" \
    "movdqa   %%xmm5, 6*16("dct")     \n\t" \
    "movdqa   %%xmm7, %%xmm0          \n\t" \
    "movdqa   "REG4", %%xmm4          \n\t" \
    "psubsw   %%xmm1, %%xmm7          \n\t" \
    "psubsw   "TAN1", "REG4"          \n\t" \
    "paddsw   %%xmm0, %%xmm1          \n\t" \
    "paddsw   %%xmm4, "TAN1"          \n\t" \
    "psraw        $6, %%xmm1          \n\t" \
    "psraw        $6, %%xmm7          \n\t" \
    "psraw        $6, "TAN1"          \n\t" \
    "psraw        $6, "REG4"          \n\t" \
    "movdqa   %%xmm1, ("dct")         \n\t" \
    "movdqa   "TAN1", 3*16("dct")     \n\t" \
    "movdqa   "REG4", 4*16("dct")     \n\t" \
    "movdqa   %%xmm7, 7*16("dct")     \n\t"

///IDCT pass on columns, assuming rows 4-7 are zero.
#define iLLM_PASS_SPARSE(dct)               \
    "pmulhw   %%xmm4, "TAN3"          \n\t" \
    "paddsw   %%xmm4, "TAN3"          \n\t" \
    "movdqa   %%xmm6, %%xmm3          \n\t" \
    "pmulhw   %%xmm6, "TAN1"          \n\t" \
    "movdqa   %%xmm4, %%xmm1          \n\t" \
    "psubsw   %%xmm1, %%xmm3          \n\t" \
    "paddsw   %%xmm6, %%xmm1          \n\t" \
    "movdqa   "TAN1", %%xmm6          \n\t" \
    "psubsw   "TAN3", "TAN1"          \n\t" \
    "paddsw   %%xmm6, "TAN3"          \n\t" \
    "movdqa   %%xmm3, %%xmm6          \n\t" \
    "psubsw   "TAN3", %%xmm3          \n\t" \
    "paddsw   %%xmm6, "TAN3"          \n\t" \
    "movdqa   "MANGLE(sqrt2)", %%xmm4 \n\t" \
    "pmulhw   %%xmm4, %%xmm3          \n\t" \
    "pmulhw   %%xmm4, "TAN3"          \n\t" \
    "paddsw   "TAN3", "TAN3"          \n\t" \
    "paddsw   %%xmm3, %%xmm3          \n\t" \
    "movdqa   "MANGLE(tan2)", %%xmm5  \n\t" \
    MOV_32_ONLY ROW2", "SREG2"        \n\t" \
    "pmulhw   "SREG2", %%xmm5         \n\t" \
    MOV_32_ONLY ROW0", "REG0"         \n\t" \
    "movdqa   "REG0", %%xmm6          \n\t" \
    "psubsw   "SREG2", %%xmm6         \n\t" \
    "paddsw   "REG0", "SREG2"         \n\t" \
    MOV_32_ONLY"  "TAN1", (%0)        \n\t" \
    "movdqa   "REG0", "XMMS"          \n\t" \
    "psubsw   %%xmm5, "REG0"          \n\t" \
    "paddsw   "XMMS", %%xmm5          \n\t" \
    "movdqa   %%xmm5, "XMMS"          \n\t" \
    "psubsw   "TAN3", %%xmm5          \n\t" \
    "paddsw   "XMMS", "TAN3"          \n\t" \
    "movdqa   "REG0", "XMMS"          \n\t" \
    "psubsw   %%xmm3, "REG0"          \n\t" \
    "paddsw   "XMMS", %%xmm3          \n\t" \
    MOV_32_ONLY"  (%0), "TAN1"        \n\t" \
    "psraw        $6, %%xmm5          \n\t" \
    "psraw        $6, "REG0"          \n\t" \
    "psraw        $6, "TAN3"          \n\t" \
    "psraw        $6, %%xmm3          \n\t" \
    "movdqa   "TAN3", 1*16("dct")     \n\t" \
    "movdqa   %%xmm3, 2*16("dct")     \n\t" \
    "movdqa   "REG0", 5*16("dct")     \n\t" \
    "movdqa   %%xmm5, 6*16("dct")     \n\t" \
    "movdqa   "SREG2", %%xmm0         \n\t" \
    "movdqa   %%xmm6, %%xmm4          \n\t" \
    "psubsw   %%xmm1, "SREG2"         \n\t" \
    "psubsw   "TAN1", %%xmm6          \n\t" \
    "paddsw   %%xmm0, %%xmm1          \n\t" \
    "paddsw   %%xmm4, "TAN1"          \n\t" \
    "psraw        $6, %%xmm1          \n\t" \
    "psraw        $6, "SREG2"         \n\t" \
    "psraw        $6, "TAN1"          \n\t" \
    "psraw        $6, %%xmm6          \n\t" \
    "movdqa   %%xmm1, ("dct")         \n\t" \
    "movdqa   "TAN1", 3*16("dct")     \n\t" \
    "movdqa   %%xmm6, 4*16("dct")     \n\t" \
    "movdqa   "SREG2", 7*16("dct")    \n\t"

inline void ff_idct_xvid_sse2(short *block)
{
    __asm__ volatile(
    "movq     "MANGLE(m127)", %%mm0                              \n\t"
    iMTX_MULT("(%0)",     MANGLE(iTab1), ROUND(walkenIdctRounders),      PUT_EVEN(ROW0))
    iMTX_MULT("1*16(%0)", MANGLE(iTab2), ROUND(walkenIdctRounders+1*16), PUT_ODD(ROW1))
    iMTX_MULT("2*16(%0)", MANGLE(iTab3), ROUND(walkenIdctRounders+2*16), PUT_EVEN(ROW2))

    TEST_TWO_ROWS("3*16(%0)", "4*16(%0)", "%%eax", "%%ecx", CLEAR_ODD(ROW3), CLEAR_EVEN(ROW4))
    JZ("%%eax", "1f")
    iMTX_MULT("3*16(%0)", MANGLE(iTab4), ROUND(walkenIdctRounders+3*16), PUT_ODD(ROW3))

    TEST_TWO_ROWS("5*16(%0)", "6*16(%0)", "%%eax", "%%edx", CLEAR_ODD(ROW5), CLEAR_EVEN(ROW6))
    TEST_ONE_ROW("7*16(%0)", "%%esi", CLEAR_ODD(ROW7))
    iLLM_HEAD
    ".p2align 4 \n\t"
    JNZ("%%ecx", "2f")
    JNZ("%%eax", "3f")
    JNZ("%%edx", "4f")
    JNZ("%%esi", "5f")
    iLLM_PASS_SPARSE("%0")
    "jmp 6f                                                      \n\t"
    "2:                                                          \n\t"
    iMTX_MULT("4*16(%0)", MANGLE(iTab1), "#", PUT_EVEN(ROW4))
    "3:                                                          \n\t"
    iMTX_MULT("5*16(%0)", MANGLE(iTab4), ROUND(walkenIdctRounders+4*16), PUT_ODD(ROW5))
    JZ("%%edx", "1f")
    "4:                                                          \n\t"
    iMTX_MULT("6*16(%0)", MANGLE(iTab3), ROUND(walkenIdctRounders+5*16), PUT_EVEN(ROW6))
    JZ("%%esi", "1f")
    "5:                                                          \n\t"
    iMTX_MULT("7*16(%0)", MANGLE(iTab2), ROUND(walkenIdctRounders+5*16), PUT_ODD(ROW7))
#if ARCH_X86_32
    iLLM_HEAD
#endif
    iLLM_PASS("%0")
    "6:                                                          \n\t"
    : "+r"(block)
    :
    : XMM_CLOBBERS("%xmm0" , "%xmm1" , "%xmm2" , "%xmm3" ,
                   "%xmm4" , "%xmm5" , "%xmm6" , "%xmm7" ,)
#if ARCH_X86_64
      XMM_CLOBBERS("%xmm8" , "%xmm9" , "%xmm10", "%xmm11",
                   "%xmm12", "%xmm13", "%xmm14",)
#endif
      "%eax", "%ecx", "%edx", "%esi", "memory"
    );
}

void ff_idct_xvid_sse2_put(uint8_t *dest, int line_size, short *block)
{
    ff_idct_xvid_sse2(block);
    ff_put_pixels_clamped_mmx(block, dest, line_size);
}

void ff_idct_xvid_sse2_add(uint8_t *dest, int line_size, short *block)
{
    ff_idct_xvid_sse2(block);
    ff_add_pixels_clamped_mmx(block, dest, line_size);
}

#endif /* HAVE_INLINE_ASM */<|MERGE_RESOLUTION|>--- conflicted
+++ resolved
@@ -38,11 +38,6 @@
  * Inc., 51 Franklin Street, Fifth Floor, Boston, MA 02110-1301 USA
  */
 
-<<<<<<< HEAD
-#include "libavcodec/dsputil.h"
-=======
-#include "libavutil/internal.h"
->>>>>>> c242bbd8
 #include "libavutil/mem.h"
 #include "libavutil/x86/asm.h"
 #include "idct_xvid.h"
