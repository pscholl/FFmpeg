;******************************************************************************
;* x86 optimizations for PNG decoding
;*
;* Copyright (c) 2008 Loren Merritt <lorenm@u.washington.edu>
;* Copyright (c) 2012 Ronald S. Bultje <rsbultje@gmail.com>
;*
;* This file is part of Libav.
;*
;* Libav is free software; you can redistribute it and/or
;* modify it under the terms of the GNU Lesser General Public
;* License as published by the Free Software Foundation; either
;* version 2.1 of the License, or (at your option) any later version.
;*
;* Libav is distributed in the hope that it will be useful,
;* but WITHOUT ANY WARRANTY; without even the implied warranty of
;* MERCHANTABILITY or FITNESS FOR A PARTICULAR PURPOSE.  See the GNU
;* Lesser General Public License for more details.
;*
;* You should have received a copy of the GNU Lesser General Public
;* License along with Libav; if not, write to the Free Software
;* 51, Inc., Foundation Franklin Street, Fifth Floor, Boston, MA 02110-1301 USA
;******************************************************************************

%include "x86inc.asm"
%include "x86util.asm"

SECTION_RODATA

cextern pw_255

<<<<<<< HEAD
SECTION_TEXT 16
=======
SECTION_TEXT
>>>>>>> 5864eb42

; %1 = nr. of xmm registers used
%macro ADD_BYTES_FN 1
cglobal add_bytes_l2, 4, 6, %1, dst, src1, src2, wa, w, i
%if ARCH_X86_64
    movsxd             waq, wad
%endif
    xor                 iq, iq

    ; vector loop
    mov                 wq, waq
    and                waq, ~(mmsize*2-1)
    jmp .end_v
.loop_v:
    mova                m0, [src1q+iq]
    mova                m1, [src1q+iq+mmsize]
    paddb               m0, [src2q+iq]
    paddb               m1, [src2q+iq+mmsize]
    mova  [dstq+iq       ], m0
    mova  [dstq+iq+mmsize], m1
    add                 iq, mmsize*2
.end_v:
    cmp                 iq, waq
    jl .loop_v

%if mmsize == 16
    ; vector loop
    mov                waq, wq
    and                waq, ~7
    jmp .end_l
.loop_l:
    movq               mm0, [src1q+iq]
    paddb              mm0, [src2q+iq]
    movq  [dstq+iq       ], mm0
    add                 iq, 8
.end_l:
    cmp                 iq, waq
    jl .loop_l
%endif

    ; scalar loop for leftover
    jmp .end_s
.loop_s:
    mov                wab, [src1q+iq]
    add                wab, [src2q+iq]
    mov          [dstq+iq], wab
    inc                 iq
.end_s:
    cmp                 iq, wq
    jl .loop_s
    REP_RET
%endmacro

%if ARCH_X86_32
INIT_MMX mmx
ADD_BYTES_FN 0
%endif

INIT_XMM sse2
ADD_BYTES_FN 2

%macro ADD_PAETH_PRED_FN 1
cglobal add_png_paeth_prediction, 5, 7, %1, dst, src, top, w, bpp, end, cntr
%if ARCH_X86_64
    movsxd            bppq, bppd
    movsxd              wq, wd
%endif
    lea               endq, [dstq+wq-(mmsize/2-1)]
    sub               topq, dstq
    sub               srcq, dstq
    sub               dstq, bppq
    pxor                m7, m7

    PUSH              dstq
    lea              cntrq, [bppq-1]
    shr              cntrq, 2 + mmsize/16
.bpp_loop:
    lea               dstq, [dstq+cntrq*(mmsize/2)]
    movh                m0, [dstq]
    movh                m1, [topq+dstq]
    punpcklbw           m0, m7
    punpcklbw           m1, m7
    add               dstq, bppq
.loop:
    mova                m2, m1
    movh                m1, [topq+dstq]
    mova                m3, m2
    punpcklbw           m1, m7
    mova                m4, m2
    psubw               m3, m1
    psubw               m4, m0
    mova                m5, m3
    paddw               m5, m4
%if cpuflag(ssse3)
    pabsw               m3, m3
    pabsw               m4, m4
    pabsw               m5, m5
%else ; !cpuflag(ssse3)
    psubw               m7, m5
    pmaxsw              m5, m7
    pxor                m6, m6
    pxor                m7, m7
    psubw               m6, m3
    psubw               m7, m4
    pmaxsw              m3, m6
    pmaxsw              m4, m7
    pxor                m7, m7
%endif ; cpuflag(ssse3)
    mova                m6, m4
    pminsw              m6, m5
    pcmpgtw             m3, m6
    pcmpgtw             m4, m5
    mova                m6, m4
    pand                m4, m3
    pandn               m6, m3
    pandn               m3, m0
    movh                m0, [srcq+dstq]
    pand                m6, m1
    pand                m2, m4
    punpcklbw           m0, m7
    paddw               m0, m6
    paddw               m3, m2
    paddw               m0, m3
    pand                m0, [pw_255]
    mova                m3, m0
    packuswb            m3, m3
    movh            [dstq], m3
    add               dstq, bppq
    cmp               dstq, endq
    jle .loop

    mov               dstq, [rsp]
    dec              cntrq
    jge .bpp_loop
    POP               dstq
    RET
%endmacro

INIT_MMX mmx2
ADD_PAETH_PRED_FN 0

INIT_MMX ssse3
ADD_PAETH_PRED_FN 0<|MERGE_RESOLUTION|>--- conflicted
+++ resolved
@@ -28,11 +28,7 @@
 
 cextern pw_255
 
-<<<<<<< HEAD
-SECTION_TEXT 16
-=======
 SECTION_TEXT
->>>>>>> 5864eb42
 
 ; %1 = nr. of xmm registers used
 %macro ADD_BYTES_FN 1
