/*
 * JPEG 2000 decoding support via OpenJPEG
 * Copyright (c) 2009 Jaikrishnan Menon <realityman@gmx.net>
 *
 * This file is part of FFmpeg.
 *
 * FFmpeg is free software; you can redistribute it and/or
 * modify it under the terms of the GNU Lesser General Public
 * License as published by the Free Software Foundation; either
 * version 2.1 of the License, or (at your option) any later version.
 *
 * FFmpeg is distributed in the hope that it will be useful,
 * but WITHOUT ANY WARRANTY; without even the implied warranty of
 * MERCHANTABILITY or FITNESS FOR A PARTICULAR PURPOSE.  See the GNU
 * Lesser General Public License for more details.
 *
 * You should have received a copy of the GNU Lesser General Public
 * License along with FFmpeg; if not, write to the Free Software
 * Foundation, Inc., 51 Franklin Street, Fifth Floor, Boston, MA 02110-1301 USA
 */

/**
 * @file
 * JPEG 2000 decoder using libopenjpeg
 */

#define  OPJ_STATIC

#include "libavutil/common.h"
#include "libavutil/imgutils.h"
#include "libavutil/intreadwrite.h"
#include "libavutil/opt.h"
#include "libavutil/pixfmt.h"

#include "avcodec.h"
#include "internal.h"
#include "thread.h"

#if HAVE_OPENJPEG_1_5_OPENJPEG_H
# include <openjpeg-1.5/openjpeg.h>
#else
# include <openjpeg.h>
#endif

#define JP2_SIG_TYPE    0x6A502020
#define JP2_SIG_VALUE   0x0D0A870A

// pix_fmts with lower bpp have to be listed before
// similar pix_fmts with higher bpp.
#define RGB_PIXEL_FORMATS  AV_PIX_FMT_RGB24, AV_PIX_FMT_RGBA,                 \
                           AV_PIX_FMT_RGB48, AV_PIX_FMT_RGBA64

#define GRAY_PIXEL_FORMATS AV_PIX_FMT_GRAY8, AV_PIX_FMT_YA8,                  \
                           AV_PIX_FMT_GRAY16, AV_PIX_FMT_YA16

#define YUV_PIXEL_FORMATS  AV_PIX_FMT_YUV410P, AV_PIX_FMT_YUV411P, AV_PIX_FMT_YUVA420P, \
                           AV_PIX_FMT_YUV420P, AV_PIX_FMT_YUV422P, AV_PIX_FMT_YUVA422P, \
                           AV_PIX_FMT_YUV440P, AV_PIX_FMT_YUV444P, AV_PIX_FMT_YUVA444P, \
                           AV_PIX_FMT_YUV420P9, AV_PIX_FMT_YUV422P9, AV_PIX_FMT_YUV444P9, \
                           AV_PIX_FMT_YUVA420P9, AV_PIX_FMT_YUVA422P9, AV_PIX_FMT_YUVA444P9, \
                           AV_PIX_FMT_YUV420P10, AV_PIX_FMT_YUV422P10, AV_PIX_FMT_YUV444P10, \
                           AV_PIX_FMT_YUVA420P10, AV_PIX_FMT_YUVA422P10, AV_PIX_FMT_YUVA444P10, \
                           AV_PIX_FMT_YUV420P12, AV_PIX_FMT_YUV422P12, AV_PIX_FMT_YUV444P12, \
                           AV_PIX_FMT_YUV420P14, AV_PIX_FMT_YUV422P14, AV_PIX_FMT_YUV444P14, \
                           AV_PIX_FMT_YUV420P16, AV_PIX_FMT_YUV422P16, AV_PIX_FMT_YUV444P16, \
                           AV_PIX_FMT_YUVA420P16, AV_PIX_FMT_YUVA422P16, AV_PIX_FMT_YUVA444P16

#define XYZ_PIXEL_FORMATS  AV_PIX_FMT_XYZ12

static const enum AVPixelFormat libopenjpeg_rgb_pix_fmts[]  = {
    RGB_PIXEL_FORMATS
};
static const enum AVPixelFormat libopenjpeg_gray_pix_fmts[] = {
    GRAY_PIXEL_FORMATS
};
static const enum AVPixelFormat libopenjpeg_yuv_pix_fmts[]  = {
    YUV_PIXEL_FORMATS
};
static const enum AVPixelFormat libopenjpeg_all_pix_fmts[]  = {
    RGB_PIXEL_FORMATS, GRAY_PIXEL_FORMATS, YUV_PIXEL_FORMATS, XYZ_PIXEL_FORMATS
};

typedef struct LibOpenJPEGContext {
    AVClass *class;
    opj_dparameters_t dec_params;
    opj_event_mgr_t event_mgr;
    int lowqual;
} LibOpenJPEGContext;

static void error_callback(const char *msg, void *data)
{
    av_log(data, AV_LOG_ERROR, "%s", msg);
}

static void warning_callback(const char *msg, void *data)
{
    av_log(data, AV_LOG_WARNING, "%s", msg);
}

static void info_callback(const char *msg, void *data)
{
    av_log(data, AV_LOG_DEBUG, "%s", msg);
}

static inline int libopenjpeg_matches_pix_fmt(const opj_image_t *image, enum AVPixelFormat pix_fmt)
{
    const AVPixFmtDescriptor *desc = av_pix_fmt_desc_get(pix_fmt);
    int match = 1;

    if (desc->nb_components != image->numcomps) {
        return 0;
    }

    switch (desc->nb_components) {
    case 4:
        match = match &&
<<<<<<< HEAD
                desc->comp[3].depth_minus1 + 1 >= image->comps[3].prec &&
                1 == image->comps[3].dx &&
                1 == image->comps[3].dy;
    case 3:
        match = match &&
                desc->comp[2].depth_minus1 + 1 >= image->comps[2].prec &&
                1 << desc->log2_chroma_w == image->comps[2].dx &&
                1 << desc->log2_chroma_h == image->comps[2].dy;
    case 2:
        match = match &&
                desc->comp[1].depth_minus1 + 1 >= image->comps[1].prec &&
                1 << desc->log2_chroma_w == image->comps[1].dx &&
                1 << desc->log2_chroma_h == image->comps[1].dy;
    case 1:
        match = match &&
                desc->comp[0].depth_minus1 + 1 >= image->comps[0].prec &&
                1 == image->comps[0].dx &&
                1 == image->comps[0].dy;
=======
                desc->comp[3].depth >= img->comps[3].prec &&
                1 == img->comps[3].dx &&
                1 == img->comps[3].dy;
    case 3:
        match = match &&
                desc->comp[2].depth >= img->comps[2].prec &&
                1 << desc->log2_chroma_w == img->comps[2].dx &&
                1 << desc->log2_chroma_h == img->comps[2].dy;
    case 2:
        match = match &&
                desc->comp[1].depth >= img->comps[1].prec &&
                1 << desc->log2_chroma_w == img->comps[1].dx &&
                1 << desc->log2_chroma_h == img->comps[1].dy;
    case 1:
        match = match &&
                desc->comp[0].depth >= img->comps[0].prec &&
                1 == img->comps[0].dx &&
                1 == img->comps[0].dy;
>>>>>>> 2268db2c
    default:
        break;
    }

    return match;
}

static inline enum AVPixelFormat libopenjpeg_guess_pix_fmt(const opj_image_t *image) {
    int index;
    const enum AVPixelFormat *possible_fmts = NULL;
    int possible_fmts_nb = 0;

    switch (image->color_space) {
    case CLRSPC_SRGB:
        possible_fmts    = libopenjpeg_rgb_pix_fmts;
        possible_fmts_nb = FF_ARRAY_ELEMS(libopenjpeg_rgb_pix_fmts);
        break;
    case CLRSPC_GRAY:
        possible_fmts    = libopenjpeg_gray_pix_fmts;
        possible_fmts_nb = FF_ARRAY_ELEMS(libopenjpeg_gray_pix_fmts);
        break;
    case CLRSPC_SYCC:
        possible_fmts    = libopenjpeg_yuv_pix_fmts;
        possible_fmts_nb = FF_ARRAY_ELEMS(libopenjpeg_yuv_pix_fmts);
        break;
    default:
        possible_fmts    = libopenjpeg_all_pix_fmts;
        possible_fmts_nb = FF_ARRAY_ELEMS(libopenjpeg_all_pix_fmts);
        break;
    }

    for (index = 0; index < possible_fmts_nb; ++index)
        if (libopenjpeg_matches_pix_fmt(image, possible_fmts[index])) {
            return possible_fmts[index];
        }

    return AV_PIX_FMT_NONE;
}

static inline int libopenjpeg_ispacked(enum AVPixelFormat pix_fmt)
{
    const AVPixFmtDescriptor *desc = av_pix_fmt_desc_get(pix_fmt);
    int i, component_plane;

    if (pix_fmt == AV_PIX_FMT_GRAY16)
        return 0;

    component_plane = desc->comp[0].plane;
    for (i = 1; i < desc->nb_components; i++)
        if (component_plane != desc->comp[i].plane)
            return 0;
    return 1;
}

static inline void libopenjpeg_copy_to_packed8(AVFrame *picture, opj_image_t *image) {
    uint8_t *img_ptr;
    int index, x, y, c;
    for (y = 0; y < picture->height; y++) {
        index   = y * picture->width;
        img_ptr = picture->data[0] + y * picture->linesize[0];
        for (x = 0; x < picture->width; x++, index++)
            for (c = 0; c < image->numcomps; c++)
                *img_ptr++ = 0x80 * image->comps[c].sgnd + image->comps[c].data[index];
    }
}

static inline void libopenjpeg_copy_to_packed16(AVFrame *picture, opj_image_t *image) {
    uint16_t *img_ptr;
    const AVPixFmtDescriptor *desc = av_pix_fmt_desc_get(picture->format);
    int index, x, y, c;
    int adjust[4];
    for (x = 0; x < image->numcomps; x++)
        adjust[x] = FFMAX(FFMIN(desc->comp[x].depth_minus1 + 1 - image->comps[x].prec, 8), 0) + desc->comp[x].shift;

    for (y = 0; y < picture->height; y++) {
        index   = y * picture->width;
        img_ptr = (uint16_t *) (picture->data[0] + y * picture->linesize[0]);
        for (x = 0; x < picture->width; x++, index++)
            for (c = 0; c < image->numcomps; c++)
                *img_ptr++ = (1 << image->comps[c].prec - 1) * image->comps[c].sgnd +
                             (unsigned)image->comps[c].data[index] << adjust[c];
    }
}

static inline void libopenjpeg_copyto8(AVFrame *picture, opj_image_t *image) {
    int *comp_data;
    uint8_t *img_ptr;
    int index, x, y;

    for (index = 0; index < image->numcomps; index++) {
        comp_data = image->comps[index].data;
        for (y = 0; y < image->comps[index].h; y++) {
            img_ptr = picture->data[index] + y * picture->linesize[index];
            for (x = 0; x < image->comps[index].w; x++) {
                *img_ptr = 0x80 * image->comps[index].sgnd + *comp_data;
                img_ptr++;
                comp_data++;
            }
        }
    }
}

static inline void libopenjpeg_copyto16(AVFrame *picture, opj_image_t *image) {
    int *comp_data;
    uint16_t *img_ptr;
    const AVPixFmtDescriptor *desc = av_pix_fmt_desc_get(picture->format);
    int index, x, y;
    int adjust[4];
    for (x = 0; x < image->numcomps; x++)
        adjust[x] = FFMAX(FFMIN(desc->comp[x].depth_minus1 + 1 - image->comps[x].prec, 8), 0) + desc->comp[x].shift;

    for (index = 0; index < image->numcomps; index++) {
        comp_data = image->comps[index].data;
        for (y = 0; y < image->comps[index].h; y++) {
            img_ptr = (uint16_t *)(picture->data[index] + y * picture->linesize[index]);
            for (x = 0; x < image->comps[index].w; x++) {
                *img_ptr = (1 << image->comps[index].prec - 1) * image->comps[index].sgnd +
                           (unsigned)*comp_data << adjust[index];
                img_ptr++;
                comp_data++;
            }
        }
    }
}

static av_cold int libopenjpeg_decode_init(AVCodecContext *avctx)
{
    LibOpenJPEGContext *ctx = avctx->priv_data;

    opj_set_default_decoder_parameters(&ctx->dec_params);
    return 0;
}

static int libopenjpeg_decode_frame(AVCodecContext *avctx,
                                    void *data, int *got_frame,
                                    AVPacket *avpkt)
{
    uint8_t *buf            = avpkt->data;
    int buf_size            = avpkt->size;
    LibOpenJPEGContext *ctx = avctx->priv_data;
    ThreadFrame frame       = { .f = data };
    AVFrame *picture        = data;
    const AVPixFmtDescriptor *desc;
    opj_dinfo_t *dec;
    opj_cio_t *stream;
    opj_image_t *image;
    int width, height, ret;
    int pixel_size = 0;
    int ispacked   = 0;
    int i;

    *got_frame = 0;

    // Check if input is a raw jpeg2k codestream or in jp2 wrapping
    if ((AV_RB32(buf) == 12) &&
        (AV_RB32(buf + 4) == JP2_SIG_TYPE) &&
        (AV_RB32(buf + 8) == JP2_SIG_VALUE)) {
        dec = opj_create_decompress(CODEC_JP2);
    } else {
        /* If the AVPacket contains a jp2c box, then skip to
         * the starting byte of the codestream. */
        if (AV_RB32(buf + 4) == AV_RB32("jp2c"))
            buf += 8;
        dec = opj_create_decompress(CODEC_J2K);
    }

    if (!dec) {
        av_log(avctx, AV_LOG_ERROR, "Error initializing decoder.\n");
        return AVERROR_UNKNOWN;
    }
    memset(&ctx->event_mgr, 0, sizeof(ctx->event_mgr));
    ctx->event_mgr.info_handler    = info_callback;
    ctx->event_mgr.error_handler   = error_callback;
    ctx->event_mgr.warning_handler = warning_callback;
    opj_set_event_mgr((opj_common_ptr) dec, &ctx->event_mgr, avctx);
    ctx->dec_params.cp_limit_decoding = LIMIT_TO_MAIN_HEADER;
    ctx->dec_params.cp_layer          = ctx->lowqual;
    // Tie decoder with decoding parameters
    opj_setup_decoder(dec, &ctx->dec_params);
    stream = opj_cio_open((opj_common_ptr) dec, buf, buf_size);

    if (!stream) {
        av_log(avctx, AV_LOG_ERROR,
               "Codestream could not be opened for reading.\n");
        opj_destroy_decompress(dec);
        return AVERROR_UNKNOWN;
    }

    // Decode the header only.
    image = opj_decode_with_info(dec, stream, NULL);
    opj_cio_close(stream);

    if (!image) {
        av_log(avctx, AV_LOG_ERROR, "Error decoding codestream.\n");
        opj_destroy_decompress(dec);
        return AVERROR_UNKNOWN;
    }

    width  = image->x1 - image->x0;
    height = image->y1 - image->y0;

    ret = ff_set_dimensions(avctx, width, height);
    if (ret < 0)
        goto done;

    if (avctx->pix_fmt != AV_PIX_FMT_NONE)
        if (!libopenjpeg_matches_pix_fmt(image, avctx->pix_fmt))
            avctx->pix_fmt = AV_PIX_FMT_NONE;

    if (avctx->pix_fmt == AV_PIX_FMT_NONE)
        avctx->pix_fmt = libopenjpeg_guess_pix_fmt(image);

    if (avctx->pix_fmt == AV_PIX_FMT_NONE) {
        av_log(avctx, AV_LOG_ERROR, "Unable to determine pixel format\n");
        goto done;
    }
    for (i = 0; i < image->numcomps; i++)
        if (image->comps[i].prec > avctx->bits_per_raw_sample)
            avctx->bits_per_raw_sample = image->comps[i].prec;

    if ((ret = ff_thread_get_buffer(avctx, &frame, 0)) < 0)
        goto done;

    ctx->dec_params.cp_limit_decoding = NO_LIMITATION;
    ctx->dec_params.cp_reduce = avctx->lowres;
    // Tie decoder with decoding parameters.
    opj_setup_decoder(dec, &ctx->dec_params);
    stream = opj_cio_open((opj_common_ptr) dec, buf, buf_size);
    if (!stream) {
        av_log(avctx, AV_LOG_ERROR,
               "Codestream could not be opened for reading.\n");
        ret = AVERROR_UNKNOWN;
        goto done;
    }

    opj_image_destroy(image);
    // Decode the codestream
    image = opj_decode_with_info(dec, stream, NULL);
    opj_cio_close(stream);

    if (!image) {
        av_log(avctx, AV_LOG_ERROR, "Error decoding codestream.\n");
        ret = AVERROR_UNKNOWN;
        goto done;
    }

    for (i = 0; i < image->numcomps; i++) {
        if (!image->comps[i].data) {
            av_log(avctx, AV_LOG_ERROR,
                   "Image component %d contains no data.\n", i);
            ret = AVERROR_INVALIDDATA;
            goto done;
        }
    }

    desc       = av_pix_fmt_desc_get(avctx->pix_fmt);
    pixel_size = desc->comp[0].step;
    ispacked   = libopenjpeg_ispacked(avctx->pix_fmt);

    switch (pixel_size) {
    case 1:
        if (ispacked) {
            libopenjpeg_copy_to_packed8(picture, image);
        } else {
            libopenjpeg_copyto8(picture, image);
        }
        break;
    case 2:
        if (ispacked) {
            libopenjpeg_copy_to_packed8(picture, image);
        } else {
            libopenjpeg_copyto16(picture, image);
        }
        break;
    case 3:
    case 4:
        if (ispacked) {
            libopenjpeg_copy_to_packed8(picture, image);
        }
        break;
    case 6:
    case 8:
        if (ispacked) {
            libopenjpeg_copy_to_packed16(picture, image);
        }
        break;
    default:
        av_log(avctx, AV_LOG_ERROR, "unsupported pixel size %d\n", pixel_size);
        ret = AVERROR_PATCHWELCOME;
        goto done;
    }

    *got_frame = 1;
    ret        = buf_size;

done:
    opj_image_destroy(image);
    opj_destroy_decompress(dec);
    return ret;
}

static av_cold void libopenjpeg_static_init(AVCodec *codec)
{
    const char *version = opj_version();
    int major, minor;

    if (sscanf(version, "%d.%d", &major, &minor) == 2 && 1000*major + minor <= 1003)
        codec->capabilities |= AV_CODEC_CAP_EXPERIMENTAL;
}

#define OFFSET(x) offsetof(LibOpenJPEGContext, x)
#define VD AV_OPT_FLAG_VIDEO_PARAM | AV_OPT_FLAG_DECODING_PARAM

static const AVOption options[] = {
    { "lowqual", "Limit the number of layers used for decoding",
        OFFSET(lowqual), AV_OPT_TYPE_INT, { .i64 = 0 }, 0, INT_MAX, VD },
    { NULL },
};

static const AVClass openjpeg_class = {
    .class_name = "libopenjpeg",
    .item_name  = av_default_item_name,
    .option     = options,
    .version    = LIBAVUTIL_VERSION_INT,
};

AVCodec ff_libopenjpeg_decoder = {
    .name           = "libopenjpeg",
    .long_name      = NULL_IF_CONFIG_SMALL("OpenJPEG JPEG 2000"),
    .type           = AVMEDIA_TYPE_VIDEO,
    .id             = AV_CODEC_ID_JPEG2000,
    .priv_data_size = sizeof(LibOpenJPEGContext),
    .init           = libopenjpeg_decode_init,
    .decode         = libopenjpeg_decode_frame,
    .capabilities   = AV_CODEC_CAP_DR1 | AV_CODEC_CAP_FRAME_THREADS,
    .max_lowres     = 31,
    .priv_class     = &openjpeg_class,
    .init_static_data = libopenjpeg_static_init,
};<|MERGE_RESOLUTION|>--- conflicted
+++ resolved
@@ -114,45 +114,24 @@
     switch (desc->nb_components) {
     case 4:
         match = match &&
-<<<<<<< HEAD
-                desc->comp[3].depth_minus1 + 1 >= image->comps[3].prec &&
+                desc->comp[3].depth >= image->comps[3].prec &&
                 1 == image->comps[3].dx &&
                 1 == image->comps[3].dy;
     case 3:
         match = match &&
-                desc->comp[2].depth_minus1 + 1 >= image->comps[2].prec &&
+                desc->comp[2].depth >= image->comps[2].prec &&
                 1 << desc->log2_chroma_w == image->comps[2].dx &&
                 1 << desc->log2_chroma_h == image->comps[2].dy;
     case 2:
         match = match &&
-                desc->comp[1].depth_minus1 + 1 >= image->comps[1].prec &&
+                desc->comp[1].depth >= image->comps[1].prec &&
                 1 << desc->log2_chroma_w == image->comps[1].dx &&
                 1 << desc->log2_chroma_h == image->comps[1].dy;
     case 1:
         match = match &&
-                desc->comp[0].depth_minus1 + 1 >= image->comps[0].prec &&
+                desc->comp[0].depth >= image->comps[0].prec &&
                 1 == image->comps[0].dx &&
                 1 == image->comps[0].dy;
-=======
-                desc->comp[3].depth >= img->comps[3].prec &&
-                1 == img->comps[3].dx &&
-                1 == img->comps[3].dy;
-    case 3:
-        match = match &&
-                desc->comp[2].depth >= img->comps[2].prec &&
-                1 << desc->log2_chroma_w == img->comps[2].dx &&
-                1 << desc->log2_chroma_h == img->comps[2].dy;
-    case 2:
-        match = match &&
-                desc->comp[1].depth >= img->comps[1].prec &&
-                1 << desc->log2_chroma_w == img->comps[1].dx &&
-                1 << desc->log2_chroma_h == img->comps[1].dy;
-    case 1:
-        match = match &&
-                desc->comp[0].depth >= img->comps[0].prec &&
-                1 == img->comps[0].dx &&
-                1 == img->comps[0].dy;
->>>>>>> 2268db2c
     default:
         break;
     }
