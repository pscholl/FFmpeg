--- conflicted
+++ resolved
@@ -117,16 +117,11 @@
     }
     avctx->frame_size = BLOCK_SAMPLES;
 
-<<<<<<< HEAD
+#if FF_API_OLD_ENCODE_AUDIO
     avctx->coded_frame = avcodec_alloc_frame();
     if (!avctx->coded_frame)
         return AVERROR(ENOMEM);
-=======
-#if FF_API_OLD_ENCODE_AUDIO
-    avcodec_get_frame_defaults(&c->frame);
-    avctx->coded_frame = &c->frame;
 #endif
->>>>>>> 6aba117f
 
     /* the cutoff can be adjusted, but this seems to work pretty well */
     c->cutoff = 500;
