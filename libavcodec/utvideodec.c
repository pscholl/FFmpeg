--- conflicted
+++ resolved
@@ -333,16 +333,7 @@
     GetByteContext gb;
     ThreadFrame frame = { .f = data };
 
-<<<<<<< HEAD
-    if (c->pic.data[0])
-        ff_thread_release_buffer(avctx, &c->pic);
-
-    c->pic.reference = 3;
-    c->pic.buffer_hints = FF_BUFFER_HINTS_VALID;
-    if ((ret = ff_thread_get_buffer(avctx, &c->pic)) < 0) {
-=======
     if ((ret = ff_thread_get_buffer(avctx, &frame, 0)) < 0) {
->>>>>>> 759001c5
         av_log(avctx, AV_LOG_ERROR, "get_buffer() failed\n");
         return ret;
     }
