/*
 * Copyright (C) 2001-2011 Michael Niedermayer <michaelni@gmx.at>
 *
 * This file is part of FFmpeg.
 *
 * FFmpeg is free software; you can redistribute it and/or
 * modify it under the terms of the GNU Lesser General Public
 * License as published by the Free Software Foundation; either
 * version 2.1 of the License, or (at your option) any later version.
 *
 * FFmpeg is distributed in the hope that it will be useful,
 * but WITHOUT ANY WARRANTY; without even the implied warranty of
 * MERCHANTABILITY or FITNESS FOR A PARTICULAR PURPOSE.  See the GNU
 * Lesser General Public License for more details.
 *
 * You should have received a copy of the GNU Lesser General Public
 * License along with FFmpeg; if not, write to the Free Software
 * Foundation, Inc., 51 Franklin Street, Fifth Floor, Boston, MA 02110-1301 USA
 */

#ifndef SWSCALE_SWSCALE_INTERNAL_H
#define SWSCALE_SWSCALE_INTERNAL_H

#include "config.h"

#if HAVE_ALTIVEC_H
#include <altivec.h>
#endif

#include "libavutil/avutil.h"
#include "libavutil/log.h"
#include "libavutil/pixfmt.h"
#include "libavutil/pixdesc.h"

#define STR(s) AV_TOSTRING(s) // AV_STRINGIFY is too long

#define YUVRGB_TABLE_HEADROOM 128

#define FAST_BGR2YV12 // use 7-bit instead of 15-bit coefficients

#define MAX_FILTER_SIZE 256

#define DITHER1XBPP

#if HAVE_BIGENDIAN
#define ALT32_CORR (-1)
#else
#define ALT32_CORR   1
#endif

#if ARCH_X86_64
#   define APCK_PTR2  8
#   define APCK_COEF 16
#   define APCK_SIZE 24
#else
#   define APCK_PTR2  4
#   define APCK_COEF  8
#   define APCK_SIZE 16
#endif

struct SwsContext;

typedef int (*SwsFunc)(struct SwsContext *context, const uint8_t *src[],
                       int srcStride[], int srcSliceY, int srcSliceH,
                       uint8_t *dst[], int dstStride[]);

/**
 * Write one line of horizontally scaled data to planar output
 * without any additional vertical scaling (or point-scaling).
 *
 * @param src     scaled source data, 15bit for 8-10bit output,
 *                19-bit for 16bit output (in int32_t)
 * @param dest    pointer to the output plane. For >8bit
 *                output, this is in uint16_t
 * @param dstW    width of destination in pixels
 * @param dither  ordered dither array of type int16_t and size 8
 * @param offset  Dither offset
 */
typedef void (*yuv2planar1_fn)(const int16_t *src, uint8_t *dest, int dstW,
                               const uint8_t *dither, int offset);

/**
 * Write one line of horizontally scaled data to planar output
 * with multi-point vertical scaling between input pixels.
 *
 * @param filter        vertical luma/alpha scaling coefficients, 12bit [0,4096]
 * @param src           scaled luma (Y) or alpha (A) source data, 15bit for 8-10bit output,
 *                      19-bit for 16bit output (in int32_t)
 * @param filterSize    number of vertical input lines to scale
 * @param dest          pointer to output plane. For >8bit
 *                      output, this is in uint16_t
 * @param dstW          width of destination pixels
 * @param offset        Dither offset
 */
typedef void (*yuv2planarX_fn)(const int16_t *filter, int filterSize,
                               const int16_t **src, uint8_t *dest, int dstW,
                               const uint8_t *dither, int offset);

/**
 * Write one line of horizontally scaled chroma to interleaved output
 * with multi-point vertical scaling between input pixels.
 *
 * @param c             SWS scaling context
 * @param chrFilter     vertical chroma scaling coefficients, 12bit [0,4096]
 * @param chrUSrc       scaled chroma (U) source data, 15bit for 8-10bit output,
 *                      19-bit for 16bit output (in int32_t)
 * @param chrVSrc       scaled chroma (V) source data, 15bit for 8-10bit output,
 *                      19-bit for 16bit output (in int32_t)
 * @param chrFilterSize number of vertical chroma input lines to scale
 * @param dest          pointer to the output plane. For >8bit
 *                      output, this is in uint16_t
 * @param dstW          width of chroma planes
 */
typedef void (*yuv2interleavedX_fn)(struct SwsContext *c,
                                    const int16_t *chrFilter,
                                    int chrFilterSize,
                                    const int16_t **chrUSrc,
                                    const int16_t **chrVSrc,
                                    uint8_t *dest, int dstW);

/**
 * Write one line of horizontally scaled Y/U/V/A to packed-pixel YUV/RGB
 * output without any additional vertical scaling (or point-scaling). Note
 * that this function may do chroma scaling, see the "uvalpha" argument.
 *
 * @param c       SWS scaling context
 * @param lumSrc  scaled luma (Y) source data, 15bit for 8-10bit output,
 *                19-bit for 16bit output (in int32_t)
 * @param chrUSrc scaled chroma (U) source data, 15bit for 8-10bit output,
 *                19-bit for 16bit output (in int32_t)
 * @param chrVSrc scaled chroma (V) source data, 15bit for 8-10bit output,
 *                19-bit for 16bit output (in int32_t)
 * @param alpSrc  scaled alpha (A) source data, 15bit for 8-10bit output,
 *                19-bit for 16bit output (in int32_t)
 * @param dest    pointer to the output plane. For 16bit output, this is
 *                uint16_t
 * @param dstW    width of lumSrc and alpSrc in pixels, number of pixels
 *                to write into dest[]
 * @param uvalpha chroma scaling coefficient for the second line of chroma
 *                pixels, either 2048 or 0. If 0, one chroma input is used
 *                for 2 output pixels (or if the SWS_FLAG_FULL_CHR_INT flag
 *                is set, it generates 1 output pixel). If 2048, two chroma
 *                input pixels should be averaged for 2 output pixels (this
 *                only happens if SWS_FLAG_FULL_CHR_INT is not set)
 * @param y       vertical line number for this output. This does not need
 *                to be used to calculate the offset in the destination,
 *                but can be used to generate comfort noise using dithering
 *                for some output formats.
 */
typedef void (*yuv2packed1_fn)(struct SwsContext *c, const int16_t *lumSrc,
                               const int16_t *chrUSrc[2],
                               const int16_t *chrVSrc[2],
                               const int16_t *alpSrc, uint8_t *dest,
                               int dstW, int uvalpha, int y);
/**
 * Write one line of horizontally scaled Y/U/V/A to packed-pixel YUV/RGB
 * output by doing bilinear scaling between two input lines.
 *
 * @param c       SWS scaling context
 * @param lumSrc  scaled luma (Y) source data, 15bit for 8-10bit output,
 *                19-bit for 16bit output (in int32_t)
 * @param chrUSrc scaled chroma (U) source data, 15bit for 8-10bit output,
 *                19-bit for 16bit output (in int32_t)
 * @param chrVSrc scaled chroma (V) source data, 15bit for 8-10bit output,
 *                19-bit for 16bit output (in int32_t)
 * @param alpSrc  scaled alpha (A) source data, 15bit for 8-10bit output,
 *                19-bit for 16bit output (in int32_t)
 * @param dest    pointer to the output plane. For 16bit output, this is
 *                uint16_t
 * @param dstW    width of lumSrc and alpSrc in pixels, number of pixels
 *                to write into dest[]
 * @param yalpha  luma/alpha scaling coefficients for the second input line.
 *                The first line's coefficients can be calculated by using
 *                4096 - yalpha
 * @param uvalpha chroma scaling coefficient for the second input line. The
 *                first line's coefficients can be calculated by using
 *                4096 - uvalpha
 * @param y       vertical line number for this output. This does not need
 *                to be used to calculate the offset in the destination,
 *                but can be used to generate comfort noise using dithering
 *                for some output formats.
 */
typedef void (*yuv2packed2_fn)(struct SwsContext *c, const int16_t *lumSrc[2],
                               const int16_t *chrUSrc[2],
                               const int16_t *chrVSrc[2],
                               const int16_t *alpSrc[2],
                               uint8_t *dest,
                               int dstW, int yalpha, int uvalpha, int y);
/**
 * Write one line of horizontally scaled Y/U/V/A to packed-pixel YUV/RGB
 * output by doing multi-point vertical scaling between input pixels.
 *
 * @param c             SWS scaling context
 * @param lumFilter     vertical luma/alpha scaling coefficients, 12bit [0,4096]
 * @param lumSrc        scaled luma (Y) source data, 15bit for 8-10bit output,
 *                      19-bit for 16bit output (in int32_t)
 * @param lumFilterSize number of vertical luma/alpha input lines to scale
 * @param chrFilter     vertical chroma scaling coefficients, 12bit [0,4096]
 * @param chrUSrc       scaled chroma (U) source data, 15bit for 8-10bit output,
 *                      19-bit for 16bit output (in int32_t)
 * @param chrVSrc       scaled chroma (V) source data, 15bit for 8-10bit output,
 *                      19-bit for 16bit output (in int32_t)
 * @param chrFilterSize number of vertical chroma input lines to scale
 * @param alpSrc        scaled alpha (A) source data, 15bit for 8-10bit output,
 *                      19-bit for 16bit output (in int32_t)
 * @param dest          pointer to the output plane. For 16bit output, this is
 *                      uint16_t
 * @param dstW          width of lumSrc and alpSrc in pixels, number of pixels
 *                      to write into dest[]
 * @param y             vertical line number for this output. This does not need
 *                      to be used to calculate the offset in the destination,
 *                      but can be used to generate comfort noise using dithering
 *                      or some output formats.
 */
typedef void (*yuv2packedX_fn)(struct SwsContext *c, const int16_t *lumFilter,
                               const int16_t **lumSrc, int lumFilterSize,
                               const int16_t *chrFilter,
                               const int16_t **chrUSrc,
                               const int16_t **chrVSrc, int chrFilterSize,
                               const int16_t **alpSrc, uint8_t *dest,
                               int dstW, int y);

/* This struct should be aligned on at least a 32-byte boundary. */
typedef struct SwsContext {
    /**
     * info on struct for av_log
     */
    const AVClass *av_class;

    /**
     * Note that src, dst, srcStride, dstStride will be copied in the
     * sws_scale() wrapper so they can be freely modified here.
     */
    SwsFunc swScale;
    int srcW;                     ///< Width  of source      luma/alpha planes.
    int srcH;                     ///< Height of source      luma/alpha planes.
    int dstH;                     ///< Height of destination luma/alpha planes.
    int chrSrcW;                  ///< Width  of source      chroma     planes.
    int chrSrcH;                  ///< Height of source      chroma     planes.
    int chrDstW;                  ///< Width  of destination chroma     planes.
    int chrDstH;                  ///< Height of destination chroma     planes.
    int lumXInc, chrXInc;
    int lumYInc, chrYInc;
    enum PixelFormat dstFormat;   ///< Destination pixel format.
    enum PixelFormat srcFormat;   ///< Source      pixel format.
    int dstFormatBpp;             ///< Number of bits per pixel of the destination pixel format.
    int srcFormatBpp;             ///< Number of bits per pixel of the source      pixel format.
    int dstBpc, srcBpc;
    int chrSrcHSubSample;         ///< Binary logarithm of horizontal subsampling factor between luma/alpha and chroma planes in source      image.
    int chrSrcVSubSample;         ///< Binary logarithm of vertical   subsampling factor between luma/alpha and chroma planes in source      image.
    int chrDstHSubSample;         ///< Binary logarithm of horizontal subsampling factor between luma/alpha and chroma planes in destination image.
    int chrDstVSubSample;         ///< Binary logarithm of vertical   subsampling factor between luma/alpha and chroma planes in destination image.
    int vChrDrop;                 ///< Binary logarithm of extra vertical subsampling factor in source image chroma planes specified by user.
    int sliceDir;                 ///< Direction that slices are fed to the scaler (1 = top-to-bottom, -1 = bottom-to-top).
    double param[2];              ///< Input parameters for scaling algorithms that need them.

    uint32_t pal_yuv[256];
    uint32_t pal_rgb[256];

    /**
     * @name Scaled horizontal lines ring buffer.
     * The horizontal scaler keeps just enough scaled lines in a ring buffer
     * so they may be passed to the vertical scaler. The pointers to the
     * allocated buffers for each line are duplicated in sequence in the ring
     * buffer to simplify indexing and avoid wrapping around between lines
     * inside the vertical scaler code. The wrapping is done before the
     * vertical scaler is called.
     */
    //@{
    int16_t **lumPixBuf;          ///< Ring buffer for scaled horizontal luma   plane lines to be fed to the vertical scaler.
    int16_t **chrUPixBuf;         ///< Ring buffer for scaled horizontal chroma plane lines to be fed to the vertical scaler.
    int16_t **chrVPixBuf;         ///< Ring buffer for scaled horizontal chroma plane lines to be fed to the vertical scaler.
    int16_t **alpPixBuf;          ///< Ring buffer for scaled horizontal alpha  plane lines to be fed to the vertical scaler.
    int vLumBufSize;              ///< Number of vertical luma/alpha lines allocated in the ring buffer.
    int vChrBufSize;              ///< Number of vertical chroma     lines allocated in the ring buffer.
    int lastInLumBuf;             ///< Last scaled horizontal luma/alpha line from source in the ring buffer.
    int lastInChrBuf;             ///< Last scaled horizontal chroma     line from source in the ring buffer.
    int lumBufIndex;              ///< Index in ring buffer of the last scaled horizontal luma/alpha line from source.
    int chrBufIndex;              ///< Index in ring buffer of the last scaled horizontal chroma     line from source.
    //@}

    uint8_t *formatConvBuffer;

    /**
     * @name Horizontal and vertical filters.
     * To better understand the following fields, here is a pseudo-code of
     * their usage in filtering a horizontal line:
     * @code
     * for (i = 0; i < width; i++) {
     *     dst[i] = 0;
     *     for (j = 0; j < filterSize; j++)
     *         dst[i] += src[ filterPos[i] + j ] * filter[ filterSize * i + j ];
     *     dst[i] >>= FRAC_BITS; // The actual implementation is fixed-point.
     * }
     * @endcode
     */
    //@{
    int16_t *hLumFilter;          ///< Array of horizontal filter coefficients for luma/alpha planes.
    int16_t *hChrFilter;          ///< Array of horizontal filter coefficients for chroma     planes.
    int16_t *vLumFilter;          ///< Array of vertical   filter coefficients for luma/alpha planes.
    int16_t *vChrFilter;          ///< Array of vertical   filter coefficients for chroma     planes.
    int32_t *hLumFilterPos;       ///< Array of horizontal filter starting positions for each dst[i] for luma/alpha planes.
    int32_t *hChrFilterPos;       ///< Array of horizontal filter starting positions for each dst[i] for chroma     planes.
    int32_t *vLumFilterPos;       ///< Array of vertical   filter starting positions for each dst[i] for luma/alpha planes.
    int32_t *vChrFilterPos;       ///< Array of vertical   filter starting positions for each dst[i] for chroma     planes.
    int hLumFilterSize;           ///< Horizontal filter size for luma/alpha pixels.
    int hChrFilterSize;           ///< Horizontal filter size for chroma     pixels.
    int vLumFilterSize;           ///< Vertical   filter size for luma/alpha pixels.
    int vChrFilterSize;           ///< Vertical   filter size for chroma     pixels.
    //@}

    int lumMmx2FilterCodeSize;    ///< Runtime-generated MMX2 horizontal fast bilinear scaler code size for luma/alpha planes.
    int chrMmx2FilterCodeSize;    ///< Runtime-generated MMX2 horizontal fast bilinear scaler code size for chroma     planes.
    uint8_t *lumMmx2FilterCode;   ///< Runtime-generated MMX2 horizontal fast bilinear scaler code for luma/alpha planes.
    uint8_t *chrMmx2FilterCode;   ///< Runtime-generated MMX2 horizontal fast bilinear scaler code for chroma     planes.

    int canMMX2BeUsed;

    int dstY;                     ///< Last destination vertical line output from last slice.
    int flags;                    ///< Flags passed by the user to select scaler algorithm, optimizations, subsampling, etc...
    void *yuvTable;             // pointer to the yuv->rgb table start so it can be freed()
    uint8_t *table_rV[256 + 2*YUVRGB_TABLE_HEADROOM];
    uint8_t *table_gU[256 + 2*YUVRGB_TABLE_HEADROOM];
    int table_gV[256 + 2*YUVRGB_TABLE_HEADROOM];
    uint8_t *table_bU[256 + 2*YUVRGB_TABLE_HEADROOM];

    //Colorspace stuff
    int contrast, brightness, saturation;    // for sws_getColorspaceDetails
    int srcColorspaceTable[4];
    int dstColorspaceTable[4];
    int srcRange;                 ///< 0 = MPG YUV range, 1 = JPG YUV range (source      image).
    int dstRange;                 ///< 0 = MPG YUV range, 1 = JPG YUV range (destination image).
    int src0Alpha;
    int dst0Alpha;
    int yuv2rgb_y_offset;
    int yuv2rgb_y_coeff;
    int yuv2rgb_v2r_coeff;
    int yuv2rgb_v2g_coeff;
    int yuv2rgb_u2g_coeff;
    int yuv2rgb_u2b_coeff;

#define RED_DITHER            "0*8"
#define GREEN_DITHER          "1*8"
#define BLUE_DITHER           "2*8"
#define Y_COEFF               "3*8"
#define VR_COEFF              "4*8"
#define UB_COEFF              "5*8"
#define VG_COEFF              "6*8"
#define UG_COEFF              "7*8"
#define Y_OFFSET              "8*8"
#define U_OFFSET              "9*8"
#define V_OFFSET              "10*8"
#define LUM_MMX_FILTER_OFFSET "11*8"
#define CHR_MMX_FILTER_OFFSET "11*8+4*4*256"
#define DSTW_OFFSET           "11*8+4*4*256*2" //do not change, it is hardcoded in the ASM
#define ESP_OFFSET            "11*8+4*4*256*2+8"
#define VROUNDER_OFFSET       "11*8+4*4*256*2+16"
#define U_TEMP                "11*8+4*4*256*2+24"
#define V_TEMP                "11*8+4*4*256*2+32"
#define Y_TEMP                "11*8+4*4*256*2+40"
#define ALP_MMX_FILTER_OFFSET "11*8+4*4*256*2+48"
#define UV_OFF_PX             "11*8+4*4*256*3+48"
#define UV_OFF_BYTE           "11*8+4*4*256*3+56"
#define DITHER16              "11*8+4*4*256*3+64"
#define DITHER32              "11*8+4*4*256*3+80"

    DECLARE_ALIGNED(8, uint64_t, redDither);
    DECLARE_ALIGNED(8, uint64_t, greenDither);
    DECLARE_ALIGNED(8, uint64_t, blueDither);

    DECLARE_ALIGNED(8, uint64_t, yCoeff);
    DECLARE_ALIGNED(8, uint64_t, vrCoeff);
    DECLARE_ALIGNED(8, uint64_t, ubCoeff);
    DECLARE_ALIGNED(8, uint64_t, vgCoeff);
    DECLARE_ALIGNED(8, uint64_t, ugCoeff);
    DECLARE_ALIGNED(8, uint64_t, yOffset);
    DECLARE_ALIGNED(8, uint64_t, uOffset);
    DECLARE_ALIGNED(8, uint64_t, vOffset);
    int32_t lumMmxFilter[4 * MAX_FILTER_SIZE];
    int32_t chrMmxFilter[4 * MAX_FILTER_SIZE];
    int dstW;                     ///< Width  of destination luma/alpha planes.
    DECLARE_ALIGNED(8, uint64_t, esp);
    DECLARE_ALIGNED(8, uint64_t, vRounder);
    DECLARE_ALIGNED(8, uint64_t, u_temp);
    DECLARE_ALIGNED(8, uint64_t, v_temp);
    DECLARE_ALIGNED(8, uint64_t, y_temp);
    int32_t alpMmxFilter[4 * MAX_FILTER_SIZE];
    // alignment of these values is not necessary, but merely here
    // to maintain the same offset across x8632 and x86-64. Once we
    // use proper offset macros in the asm, they can be removed.
    DECLARE_ALIGNED(8, ptrdiff_t, uv_off); ///< offset (in pixels) between u and v planes
    DECLARE_ALIGNED(8, ptrdiff_t, uv_offx2); ///< offset (in bytes) between u and v planes
    DECLARE_ALIGNED(8, uint16_t, dither16)[8];
    DECLARE_ALIGNED(8, uint32_t, dither32)[8];

    const uint8_t *chrDither8, *lumDither8;

#if HAVE_ALTIVEC
    vector signed short   CY;
    vector signed short   CRV;
    vector signed short   CBU;
    vector signed short   CGU;
    vector signed short   CGV;
    vector signed short   OY;
    vector unsigned short CSHIFT;
    vector signed short  *vYCoeffsBank, *vCCoeffsBank;
#endif

#if ARCH_BFIN
    DECLARE_ALIGNED(4, uint32_t, oy);
    DECLARE_ALIGNED(4, uint32_t, oc);
    DECLARE_ALIGNED(4, uint32_t, zero);
    DECLARE_ALIGNED(4, uint32_t, cy);
    DECLARE_ALIGNED(4, uint32_t, crv);
    DECLARE_ALIGNED(4, uint32_t, rmask);
    DECLARE_ALIGNED(4, uint32_t, cbu);
    DECLARE_ALIGNED(4, uint32_t, bmask);
    DECLARE_ALIGNED(4, uint32_t, cgu);
    DECLARE_ALIGNED(4, uint32_t, cgv);
    DECLARE_ALIGNED(4, uint32_t, gmask);
#endif

#if HAVE_VIS
    DECLARE_ALIGNED(8, uint64_t, sparc_coeffs)[10];
#endif
    int use_mmx_vfilter;

    /* function pointers for swScale() */
    yuv2planar1_fn yuv2plane1;
    yuv2planarX_fn yuv2planeX;
    yuv2interleavedX_fn yuv2nv12cX;
    yuv2packed1_fn yuv2packed1;
    yuv2packed2_fn yuv2packed2;
    yuv2packedX_fn yuv2packedX;

    /// Unscaled conversion of luma plane to YV12 for horizontal scaler.
    void (*lumToYV12)(uint8_t *dst, const uint8_t *src, const uint8_t *src2, const uint8_t *src3,
                      int width, uint32_t *pal);
    /// Unscaled conversion of alpha plane to YV12 for horizontal scaler.
    void (*alpToYV12)(uint8_t *dst, const uint8_t *src, const uint8_t *src2, const uint8_t *src3,
                      int width, uint32_t *pal);
    /// Unscaled conversion of chroma planes to YV12 for horizontal scaler.
    void (*chrToYV12)(uint8_t *dstU, uint8_t *dstV,
                      const uint8_t *src1, const uint8_t *src2, const uint8_t *src3,
                      int width, uint32_t *pal);

    /**
     * Functions to read planar input, such as planar RGB, and convert
     * internally to Y/UV.
     */
    /** @{ */
    void (*readLumPlanar)(uint8_t *dst, const uint8_t *src[4], int width);
    void (*readChrPlanar)(uint8_t *dstU, uint8_t *dstV, const uint8_t *src[4],
                          int width);
    /** @} */

    /**
     * Scale one horizontal line of input data using a bilinear filter
     * to produce one line of output data. Compared to SwsContext->hScale(),
     * please take note of the following caveats when using these:
     * - Scaling is done using only 7bit instead of 14bit coefficients.
     * - You can use no more than 5 input pixels to produce 4 output
     *   pixels. Therefore, this filter should not be used for downscaling
     *   by more than ~20% in width (because that equals more than 5/4th
     *   downscaling and thus more than 5 pixels input per 4 pixels output).
     * - In general, bilinear filters create artifacts during downscaling
     *   (even when <20%), because one output pixel will span more than one
     *   input pixel, and thus some pixels will need edges of both neighbor
     *   pixels to interpolate the output pixel. Since you can use at most
     *   two input pixels per output pixel in bilinear scaling, this is
     *   impossible and thus downscaling by any size will create artifacts.
     * To enable this type of scaling, set SWS_FLAG_FAST_BILINEAR
     * in SwsContext->flags.
     */
    /** @{ */
    void (*hyscale_fast)(struct SwsContext *c,
                         int16_t *dst, int dstWidth,
                         const uint8_t *src, int srcW, int xInc);
    void (*hcscale_fast)(struct SwsContext *c,
                         int16_t *dst1, int16_t *dst2, int dstWidth,
                         const uint8_t *src1, const uint8_t *src2,
                         int srcW, int xInc);
    /** @} */

    /**
     * Scale one horizontal line of input data using a filter over the input
     * lines, to produce one (differently sized) line of output data.
     *
     * @param dst        pointer to destination buffer for horizontally scaled
     *                   data. If the number of bits per component of one
     *                   destination pixel (SwsContext->dstBpc) is <= 10, data
     *                   will be 15bpc in 16bits (int16_t) width. Else (i.e.
     *                   SwsContext->dstBpc == 16), data will be 19bpc in
     *                   32bits (int32_t) width.
     * @param dstW       width of destination image
     * @param src        pointer to source data to be scaled. If the number of
     *                   bits per component of a source pixel (SwsContext->srcBpc)
     *                   is 8, this is 8bpc in 8bits (uint8_t) width. Else
     *                   (i.e. SwsContext->dstBpc > 8), this is native depth
     *                   in 16bits (uint16_t) width. In other words, for 9-bit
     *                   YUV input, this is 9bpc, for 10-bit YUV input, this is
     *                   10bpc, and for 16-bit RGB or YUV, this is 16bpc.
     * @param filter     filter coefficients to be used per output pixel for
     *                   scaling. This contains 14bpp filtering coefficients.
     *                   Guaranteed to contain dstW * filterSize entries.
     * @param filterPos  position of the first input pixel to be used for
     *                   each output pixel during scaling. Guaranteed to
     *                   contain dstW entries.
     * @param filterSize the number of input coefficients to be used (and
     *                   thus the number of input pixels to be used) for
     *                   creating a single output pixel. Is aligned to 4
     *                   (and input coefficients thus padded with zeroes)
     *                   to simplify creating SIMD code.
     */
    /** @{ */
    void (*hyScale)(struct SwsContext *c, int16_t *dst, int dstW,
                    const uint8_t *src, const int16_t *filter,
                    const int32_t *filterPos, int filterSize);
    void (*hcScale)(struct SwsContext *c, int16_t *dst, int dstW,
                    const uint8_t *src, const int16_t *filter,
                    const int32_t *filterPos, int filterSize);
    /** @} */

    /// Color range conversion function for luma plane if needed.
    void (*lumConvertRange)(int16_t *dst, int width);
    /// Color range conversion function for chroma planes if needed.
    void (*chrConvertRange)(int16_t *dst1, int16_t *dst2, int width);

    int needs_hcscale; ///< Set if there are chroma planes to be converted.
} SwsContext;
//FIXME check init (where 0)

SwsFunc ff_yuv2rgb_get_func_ptr(SwsContext *c);
int ff_yuv2rgb_c_init_tables(SwsContext *c, const int inv_table[4],
                             int fullRange, int brightness,
                             int contrast, int saturation);

void ff_yuv2rgb_init_tables_altivec(SwsContext *c, const int inv_table[4],
                                    int brightness, int contrast, int saturation);
void updateMMXDitherTables(SwsContext *c, int dstY, int lumBufIndex, int chrBufIndex,
                           int lastInLumBuf, int lastInChrBuf);

SwsFunc ff_yuv2rgb_init_mmx(SwsContext *c);
SwsFunc ff_yuv2rgb_init_vis(SwsContext *c);
SwsFunc ff_yuv2rgb_init_altivec(SwsContext *c);
SwsFunc ff_yuv2rgb_get_func_ptr_bfin(SwsContext *c);
void ff_bfin_get_unscaled_swscale(SwsContext *c);

#if FF_API_SWS_FORMAT_NAME
/**
 * @deprecated Use av_get_pix_fmt_name() instead.
 */
attribute_deprecated
const char *sws_format_name(enum PixelFormat format);
#endif

#define is16BPS(x) \
    (av_pix_fmt_descriptors[x].comp[0].depth_minus1 == 15)

#define is9_OR_10BPS(x) \
    (av_pix_fmt_descriptors[x].comp[0].depth_minus1 == 8 || \
     av_pix_fmt_descriptors[x].comp[0].depth_minus1 == 9)

#define isNBPS(x) is9_OR_10BPS(x)

#define isBE(x) \
    (av_pix_fmt_descriptors[x].flags & PIX_FMT_BE)

#define isYUV(x) \
    (!(av_pix_fmt_descriptors[x].flags & PIX_FMT_RGB) && \
     av_pix_fmt_descriptors[x].nb_components >= 2)

#define isPlanarYUV(x) \
    ((av_pix_fmt_descriptors[x].flags & PIX_FMT_PLANAR) && \
     isYUV(x))

#define isRGB(x) \
    (av_pix_fmt_descriptors[x].flags & PIX_FMT_RGB)
#if 0 // FIXME
#define isGray(x) \
    (!(av_pix_fmt_descriptors[x].flags & PIX_FMT_PAL) && \
     av_pix_fmt_descriptors[x].nb_components <= 2)
#else
#define isGray(x)                      \
    ((x) == PIX_FMT_GRAY8       ||     \
     (x) == PIX_FMT_Y400A       ||     \
     (x) == PIX_FMT_GRAY16BE    ||     \
     (x) == PIX_FMT_GRAY16LE)
#endif

<<<<<<< HEAD
#define isRGBinInt(x) \
    (           \
        (x)==PIX_FMT_RGB48BE   ||   \
        (x)==PIX_FMT_RGB48LE   ||   \
        (x)==PIX_FMT_RGBA64BE  ||   \
        (x)==PIX_FMT_RGBA64LE  ||   \
        (x)==PIX_FMT_RGB32     ||   \
        (x)==PIX_FMT_RGB32_1   ||   \
        (x)==PIX_FMT_RGB24     ||   \
        (x)==PIX_FMT_RGB565BE  ||   \
        (x)==PIX_FMT_RGB565LE  ||   \
        (x)==PIX_FMT_RGB555BE  ||   \
        (x)==PIX_FMT_RGB555LE  ||   \
        (x)==PIX_FMT_RGB444BE  ||   \
        (x)==PIX_FMT_RGB444LE  ||   \
        (x)==PIX_FMT_RGB8      ||   \
        (x)==PIX_FMT_RGB4      ||   \
        (x)==PIX_FMT_RGB4_BYTE ||   \
        (x)==PIX_FMT_MONOBLACK ||   \
        (x)==PIX_FMT_MONOWHITE   \
    )
#define isBGRinInt(x) \
    (           \
         (x)==PIX_FMT_BGR48BE  ||   \
         (x)==PIX_FMT_BGR48LE  ||   \
         (x)==PIX_FMT_BGRA64BE ||   \
         (x)==PIX_FMT_BGRA64LE ||   \
         (x)==PIX_FMT_BGR32    ||   \
         (x)==PIX_FMT_BGR32_1  ||   \
         (x)==PIX_FMT_BGR24    ||   \
         (x)==PIX_FMT_BGR565BE ||   \
         (x)==PIX_FMT_BGR565LE ||   \
         (x)==PIX_FMT_BGR555BE ||   \
         (x)==PIX_FMT_BGR555LE ||   \
         (x)==PIX_FMT_BGR444BE ||   \
         (x)==PIX_FMT_BGR444LE ||   \
         (x)==PIX_FMT_BGR8     ||   \
         (x)==PIX_FMT_BGR4     ||   \
         (x)==PIX_FMT_BGR4_BYTE||   \
         (x)==PIX_FMT_MONOBLACK||   \
         (x)==PIX_FMT_MONOWHITE   \
    )

#define isRGBinBytes(x) (           \
           (x)==PIX_FMT_RGB48BE     \
        || (x)==PIX_FMT_RGB48LE     \
        || (x)==PIX_FMT_RGBA64BE    \
        || (x)==PIX_FMT_RGBA64LE    \
        || (x)==PIX_FMT_RGBA        \
        || (x)==PIX_FMT_ARGB        \
        || (x)==PIX_FMT_RGB24       \
    )
#define isBGRinBytes(x) (           \
           (x)==PIX_FMT_BGR48BE     \
        || (x)==PIX_FMT_BGR48LE     \
        || (x)==PIX_FMT_BGRA64BE    \
        || (x)==PIX_FMT_BGRA64LE    \
        || (x)==PIX_FMT_BGRA        \
        || (x)==PIX_FMT_ABGR        \
        || (x)==PIX_FMT_BGR24       \
    )

#define isAnyRGB(x) \
    (           \
          isRGBinInt(x)       ||    \
          isBGRinInt(x)       ||    \
          (x)==PIX_FMT_GBR24P     \
    )

#define isALPHA(x) \
    (av_pix_fmt_descriptors[x].nb_components == 2 || \
=======
#define isRGBinInt(x)                  \
    ((x) == PIX_FMT_RGB48BE     ||     \
     (x) == PIX_FMT_RGB48LE     ||     \
     (x) == PIX_FMT_RGB32       ||     \
     (x) == PIX_FMT_RGB32_1     ||     \
     (x) == PIX_FMT_RGB24       ||     \
     (x) == PIX_FMT_RGB565BE    ||     \
     (x) == PIX_FMT_RGB565LE    ||     \
     (x) == PIX_FMT_RGB555BE    ||     \
     (x) == PIX_FMT_RGB555LE    ||     \
     (x) == PIX_FMT_RGB444BE    ||     \
     (x) == PIX_FMT_RGB444LE    ||     \
     (x) == PIX_FMT_RGB8        ||     \
     (x) == PIX_FMT_RGB4        ||     \
     (x) == PIX_FMT_RGB4_BYTE   ||     \
     (x) == PIX_FMT_MONOBLACK   ||     \
     (x) == PIX_FMT_MONOWHITE)

#define isBGRinInt(x)                  \
    ((x) == PIX_FMT_BGR48BE     ||     \
     (x) == PIX_FMT_BGR48LE     ||     \
     (x) == PIX_FMT_BGR32       ||     \
     (x) == PIX_FMT_BGR32_1     ||     \
     (x) == PIX_FMT_BGR24       ||     \
     (x) == PIX_FMT_BGR565BE    ||     \
     (x) == PIX_FMT_BGR565LE    ||     \
     (x) == PIX_FMT_BGR555BE    ||     \
     (x) == PIX_FMT_BGR555LE    ||     \
     (x) == PIX_FMT_BGR444BE    ||     \
     (x) == PIX_FMT_BGR444LE    ||     \
     (x) == PIX_FMT_BGR8        ||     \
     (x) == PIX_FMT_BGR4        ||     \
     (x) == PIX_FMT_BGR4_BYTE   ||     \
     (x) == PIX_FMT_MONOBLACK   ||     \
     (x) == PIX_FMT_MONOWHITE)

#define isAnyRGB(x)                    \
    (isRGBinInt(x)              ||     \
     isBGRinInt(x))

#define isALPHA(x)                                             \
    (av_pix_fmt_descriptors[x].nb_components == 2          ||  \
>>>>>>> ef0ee7f6
     av_pix_fmt_descriptors[x].nb_components == 4)

#if 1
#define isPacked(x)         (       \
           (x)==PIX_FMT_PAL8        \
        || (x)==PIX_FMT_YUYV422     \
        || (x)==PIX_FMT_UYVY422     \
        || (x)==PIX_FMT_Y400A       \
        ||  isRGBinInt(x)           \
        ||  isBGRinInt(x)           \
    )
#else
#define isPacked(x)                                            \
    ((av_pix_fmt_descriptors[x].nb_components >= 2         &&  \
      !(av_pix_fmt_descriptors[x].flags & PIX_FMT_PLANAR)) ||  \
     (x) == PIX_FMT_PAL8)

<<<<<<< HEAD
#endif
#define isPlanar(x) \
=======
#define isPlanar(x)                                            \
>>>>>>> ef0ee7f6
    (av_pix_fmt_descriptors[x].nb_components >= 2          &&  \
     (av_pix_fmt_descriptors[x].flags & PIX_FMT_PLANAR))

#define isPackedRGB(x)                                         \
    ((av_pix_fmt_descriptors[x].flags                        & \
     (PIX_FMT_PLANAR | PIX_FMT_RGB)) == PIX_FMT_RGB)

#define isPlanarRGB(x)                                         \
    ((av_pix_fmt_descriptors[x].flags                        & \
     (PIX_FMT_PLANAR | PIX_FMT_RGB)) == (PIX_FMT_PLANAR | PIX_FMT_RGB))

#define usePal(x) ((av_pix_fmt_descriptors[x].flags & PIX_FMT_PAL)       || \
                   (av_pix_fmt_descriptors[x].flags & PIX_FMT_PSEUDOPAL) || \
                   (x) == PIX_FMT_Y400A)

extern const uint64_t ff_dither4[2];
extern const uint64_t ff_dither8[2];
extern const uint8_t dithers[8][8][8];
extern const uint16_t dither_scale[15][16];


extern const AVClass sws_context_class;

/**
 * Set c->swScale to an unscaled converter if one exists for the specific
 * source and destination formats, bit depths, flags, etc.
 */
void ff_get_unscaled_swscale(SwsContext *c);

void ff_swscale_get_unscaled_altivec(SwsContext *c);

/**
 * Return function pointer to fastest main scaler path function depending
 * on architecture and available optimizations.
 */
SwsFunc ff_getSwsFunc(SwsContext *c);

void ff_sws_init_input_funcs(SwsContext *c);
void ff_sws_init_output_funcs(SwsContext *c,
                              yuv2planar1_fn *yuv2plane1,
                              yuv2planarX_fn *yuv2planeX,
                              yuv2interleavedX_fn *yuv2nv12cX,
                              yuv2packed1_fn *yuv2packed1,
                              yuv2packed2_fn *yuv2packed2,
                              yuv2packedX_fn *yuv2packedX);
void ff_sws_init_swScale_altivec(SwsContext *c);
void ff_sws_init_swScale_mmx(SwsContext *c);

#endif /* SWSCALE_SWSCALE_INTERNAL_H */<|MERGE_RESOLUTION|>--- conflicted
+++ resolved
@@ -588,7 +588,6 @@
      (x) == PIX_FMT_GRAY16LE)
 #endif
 
-<<<<<<< HEAD
 #define isRGBinInt(x) \
     (           \
         (x)==PIX_FMT_RGB48BE   ||   \
@@ -658,52 +657,8 @@
           (x)==PIX_FMT_GBR24P     \
     )
 
-#define isALPHA(x) \
-    (av_pix_fmt_descriptors[x].nb_components == 2 || \
-=======
-#define isRGBinInt(x)                  \
-    ((x) == PIX_FMT_RGB48BE     ||     \
-     (x) == PIX_FMT_RGB48LE     ||     \
-     (x) == PIX_FMT_RGB32       ||     \
-     (x) == PIX_FMT_RGB32_1     ||     \
-     (x) == PIX_FMT_RGB24       ||     \
-     (x) == PIX_FMT_RGB565BE    ||     \
-     (x) == PIX_FMT_RGB565LE    ||     \
-     (x) == PIX_FMT_RGB555BE    ||     \
-     (x) == PIX_FMT_RGB555LE    ||     \
-     (x) == PIX_FMT_RGB444BE    ||     \
-     (x) == PIX_FMT_RGB444LE    ||     \
-     (x) == PIX_FMT_RGB8        ||     \
-     (x) == PIX_FMT_RGB4        ||     \
-     (x) == PIX_FMT_RGB4_BYTE   ||     \
-     (x) == PIX_FMT_MONOBLACK   ||     \
-     (x) == PIX_FMT_MONOWHITE)
-
-#define isBGRinInt(x)                  \
-    ((x) == PIX_FMT_BGR48BE     ||     \
-     (x) == PIX_FMT_BGR48LE     ||     \
-     (x) == PIX_FMT_BGR32       ||     \
-     (x) == PIX_FMT_BGR32_1     ||     \
-     (x) == PIX_FMT_BGR24       ||     \
-     (x) == PIX_FMT_BGR565BE    ||     \
-     (x) == PIX_FMT_BGR565LE    ||     \
-     (x) == PIX_FMT_BGR555BE    ||     \
-     (x) == PIX_FMT_BGR555LE    ||     \
-     (x) == PIX_FMT_BGR444BE    ||     \
-     (x) == PIX_FMT_BGR444LE    ||     \
-     (x) == PIX_FMT_BGR8        ||     \
-     (x) == PIX_FMT_BGR4        ||     \
-     (x) == PIX_FMT_BGR4_BYTE   ||     \
-     (x) == PIX_FMT_MONOBLACK   ||     \
-     (x) == PIX_FMT_MONOWHITE)
-
-#define isAnyRGB(x)                    \
-    (isRGBinInt(x)              ||     \
-     isBGRinInt(x))
-
 #define isALPHA(x)                                             \
     (av_pix_fmt_descriptors[x].nb_components == 2          ||  \
->>>>>>> ef0ee7f6
      av_pix_fmt_descriptors[x].nb_components == 4)
 
 #if 1
@@ -721,12 +676,8 @@
       !(av_pix_fmt_descriptors[x].flags & PIX_FMT_PLANAR)) ||  \
      (x) == PIX_FMT_PAL8)
 
-<<<<<<< HEAD
-#endif
-#define isPlanar(x) \
-=======
+#endif
 #define isPlanar(x)                                            \
->>>>>>> ef0ee7f6
     (av_pix_fmt_descriptors[x].nb_components >= 2          &&  \
      (av_pix_fmt_descriptors[x].flags & PIX_FMT_PLANAR))
 
